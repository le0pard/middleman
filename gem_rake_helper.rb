--- conflicted
+++ resolved
@@ -21,24 +21,14 @@
   exempt_tags << '--tags ~@encoding' unless Object.const_defined?(:Encoding)
   exempt_tags << '--tags ~@nowindows' if Gem.win_platform?
   exempt_tags << '--tags ~@travishatesme' if ENV['TRAVIS'] == 'true'
-<<<<<<< HEAD
-  t.cucumber_opts = "--require features --color #{exempt_tags.join(' ')} --strict"
-=======
-  t.cucumber_opts = "--require features --color #{exempt_tags.join(' ')} --strict"# --format #{ENV['CUCUMBER_FORMAT'] || 'Fivemat'}"
->>>>>>> 8a349322
+  t.cucumber_opts = "--require features --color #{exempt_tags.join(' ')} --strict" # --format #{ENV['CUCUMBER_FORMAT'] || 'Fivemat'}"
 end
 
 Cucumber::Rake::Task.new(:cucumber_wip) do |t|
   exempt_tags = ['--tags @wip']
-  exempt_tags << '--tags ~@nojava' if RUBY_PLATFORM == 'java'
   exempt_tags << '--tags ~@encoding' unless Object.const_defined?(:Encoding)
   exempt_tags << '--tags ~@nowindows' if Gem.win_platform?
-<<<<<<< HEAD
-  exempt_tags << '--tags ~@travishatesme' if ENV['TRAVIS'] == 'true'
-  t.cucumber_opts = "--require features --color #{exempt_tags.join(' ')} --strict"
-=======
-  t.cucumber_opts = "--color #{exempt_tags.join(' ')} --strict"# --format #{ENV['CUCUMBER_FORMAT'] || 'Fivemat'}"
->>>>>>> 8a349322
+  t.cucumber_opts = "--require features --color #{exempt_tags.join(' ')} --strict" # --format #{ENV['CUCUMBER_FORMAT'] || 'Fivemat'}"
 end
 
 require 'rspec/core/rake_task'
