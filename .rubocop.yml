AllCops:
  Include:
    - '**/Rakefile'
    - '**/Gemfile'
    - '**/config.ru'
    - '**/gem_rake_helper.rb'
  Exclude:
    - 'script/**/*'
    - 'vendor/**/*'
    - '**/tmp/**/*'
    - '**/bin/**/*'
    - 'middleman-core/lib/middleman-core/step_definitions/**/*'
    - 'middleman-core/lib/vendored-middleman-deps/**/*'
    - 'middleman-cli/lib/middleman-templates/**/*'
    - 'middleman-core/fixtures/**/*'
    - 'middleman-core/features/**/*'
    - 'middleman-core/spec/**/*'
DoubleNegation:
  Enabled: false
LineLength:
  Enabled: false
MethodLength:
  Enabled: false
ClassLength:
  Enabled: false
Documentation:
  Enabled: false
Encoding:
  Enabled: false
HashSyntax:
  EnforcedStyle: ruby19
SpaceAroundEqualsInParameterDefault:
  EnforcedStyle: no_space
Blocks:
  Enabled: false
PerlBackrefs:
  Enabled: false
ClassAndModuleChildren:
  Enabled: false
AssignmentInCondition:
  Enabled: false
CyclomaticComplexity:
  Enabled: false
AbcSize:
  Enabled: false
HandleExceptions:
  Enabled: false
EndAlignment:
  AlignWith: variable
SignalException:
  Enabled: false
RegexpLiteral:
  Enabled: false
FormatString:
  Enabled: false
CaseIndentation:
  IndentWhenRelativeTo: end
<<<<<<< HEAD
TrivialAccessors:
  ExactNameMatch: true
PerceivedComplexity:
=======
Metrics/AbcSize:
  Enabled: false
Metrics/PerceivedComplexity:
>>>>>>> fbe71f51
  Enabled: false<|MERGE_RESOLUTION|>--- conflicted
+++ resolved
@@ -55,13 +55,9 @@
   Enabled: false
 CaseIndentation:
   IndentWhenRelativeTo: end
-<<<<<<< HEAD
 TrivialAccessors:
   ExactNameMatch: true
-PerceivedComplexity:
-=======
 Metrics/AbcSize:
   Enabled: false
 Metrics/PerceivedComplexity:
->>>>>>> fbe71f51
   Enabled: false