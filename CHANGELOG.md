master
===

<<<<<<< HEAD
* Builder extracted from Thor. `after_build` hook now passes an instance of a Builder instead of the Thor CLI.
* New FileWatcher API.
* Remove the `partials_dir` setting. Partials should live next to content, or be addressed with absolute paths.
* Partials must be named with a leading underscore. `_my_snippet.html.erb`, not `my_snippet.html.erb`.
* Removed the `proxy` and `ignore` options for the `page` command in `config.rb`. Use the `proxy` and `ignore` commands instead of passing these options to `page`.
* The `page` command in `config.rb` can now be used to add data to the page via the `data` argument. It is accessed the same way as frontmatter data, via `current_resource.data`.
* Add support for `environments` with the `-e` CLI flag. Loads additional config from `environments/envname.rb`. Removed `development?` helper in favor of `environment?(:development)`. Added `server?` helper to differentiate between build and server mode.
* Removed `with_layout`. Use loops of `page` instead.
* Removed Queryable Sitemap API
* Removed `css_compressor` setting, use `activate :minify_css, :compressor =>` instead.
* Removed `js_compressor` setting, use `activate :minify_javascript, :compressor =>` instead.
* Removed ability to server folders of content statically (non-Middleman projects).
* Prevent local templates being loaded when $HOME is not set
* Removed "Implied Extension feature"
* Remove 'upgrade' and 'install' CLI commands.
* Gemfile may be in a parent directory of your Middleman project root (where 'config.rb' is).
* All dependencies for your Middleman project must be expressed in `Gemfile` - Bundler is no longer optional.
* Asciidoc information now available with the `asciidoc` local, which is a normal hash.
* Remove `page` template local. Use `current_resource` instead.
* Dropped support for providing a block to `page` & `proxy`.
* Dropped support for instance variables inside templates.
* Moved all rendering into `TemplateRenderer` and `FileRenderer`
* Placed all template evaluation inside the `TemplateContext` class
* Remove deprecated `request` instance
* Remove old module-style extension support
* Placed all `config.rb` evaluation inside the `ConfigContext` class
=======
3.3.5
===

* Update Padrino to ~> 0.12.3 (removed breadcrumb helper)
* Update compass-import-once to 1.0.5
* Fix issue with Slim partials. #1327

3.3.4
===

* Fix `automatic_alt_tags` error. #1341
* `partial` now looks for i18n suffixed filenames. #1333
* Allow excluding paths from `gzip`. #1268
* Let LiveReload work on 404 pages.
* Update `listen` dependency.
>>>>>>> fae0e00f

3.3.3
===

* Fix thread-safety issue #501 which could cause excepts when livereloading.
* Update to support Hooks 0.4.x dep.
* Update to support Padrino 0.12.2+ dep.
* Fix `after_render` manipulation of content. #1278
* Fix combo of compass-import-once and sass-globs. middleman/middleman-sprockets#56

3.3.0-3.3.2
===

* Update Padrino to 0.12.1. Introduces BREAKING CHANGE for Haml. Helpers which take blocks used to require `-` instead of `=` to work correctly. Now, all helpers which output content should use `=`. See: http://www.padrinorb.com/blog/upgrading-padrino-from-0-11-x-to-0-12-0-guide
* Update Haml to 4.x
* Disable Webrick reverse DNS lookup, vastly improving performance when accessing from a VM.
* Ignore `node_modules` in FileWatcher
* Add `tzinfo-data` for Windows users.
* Prefer loading layouts from `layouts_dir`
* Add `before_build` hook.
* Depend on Erubis and remove support for specifying another ERb engine.
* Removed the ability to set the `sass_cache_path`.
* Improved /__middleman/ meta pages. For example, sitemap view now calls out ignored resources, prints data/options better, and shows which special locals are available on a page.
* Bump Uglifier to 2.5.x

3.2.2
===

* Specify the full path to the NEWLINE constant
* Refactor some internals which were dependent on certain order of operations
* Updated i18n dep
* Updated Uglifier dep

3.2.1
===

* Allow path to be passed to page_classes. #1120
* Parallelize gzip extension using four threads. #1116
* Fix locale issue when using gzip extension
* Better handle UTF-8 filenames
* Update Padrino to 0.11.4 and Tilt to 1.4.1

3.2.0
===

* Dropped support for Ruby 1.8
* Dropped empty "middleman-more" gem
* Support the AsciiDoc format
* `page_classes` now prefixes class names starting with numbers with an alpha character. "x" by default.
* AREL-style sitemap query language no longer mutates on filter
* Logging can now be forwarded to a file
* Syntax errors in config.rb no longer hang the server
* Fixed memory leak when adding blocks to resources. #1020
* Support HEAD requests in the server

3.1.6
===

* Magic sitemap-aware links and image references now work when your markdown engine is Kramdown (the default for Middleman).
* Having the build directory be a symlink no longer causes the --clean (default) option to wipe out your build.
* Fix handling paths and URLs with spaces in them. #961
* Loosen up Kramdown dependency to allow for using version 1.2.
* Loosen up Listen dependency so it works with sass betas.
* Look for assets using url_for before falling back to the "images" directory. #1017
* Do not cache generated redirect index file. #1019
* Make an effort to handle spaces in filenames in a way that url_for can handle. #961
* Fix localization via filename extension. #1015

3.1.5
===

* Escape filenames in regexes. Fixes #942.
* Create automated alt tag addition, based on image name.
* Add listener latency option. (Aliased to -l)
* Add support/tests for Redcarpet 3.0.0 features
  - :underline
  - :highlight
  - :disable_indented_code_blocks
*  Fix support for
  - :link_attributes
  - :filter_html

3.1.4
===

* Support kramdown 1.1
* Support redcarpet's :no_links & :no_images. #951

3.1.3
===

* Fixed typo in rack extensions block
* Add support for nojekyll dotfile

3.1.2
===

* Locales regex was broken, selecting .yml files from data folder.
* Fix for implied extensions getting a layout. (Mentioned in #901)git pu
* Added `redirect` command for generating meta refreshes

3.1.1
===

* Check if set is redefining a param at the class level. Fixes #939
* Correctly escape `content_tag` when using a block. Fixes #941

3.1.0 Highlights
===

* Autoload support (moving away from middleman-more)
* New Configuration System
* New v4 Extension API
* `/__middleman' inspector
* Added Ruby 2.0, dropped Ruby 1.9.2
* Fully tested on JRuby 1.9
* Build defaults to --clean

3.1.0.rc.4
===

* Blocks with different templating languages than their layout now work as expected. #860
* Ruby 1.8 users will need to add the following to their Gemfiles:
  platforms :mri_18 do
    gem "ruby18_source_location"
  end
* The `endpoint` method allows the building of Rack-based files or arbitrary content.

3.1.0.rc.2
===

* `layouts_dir` is now configurable
* Custom template classes can now override the file used for creating the project Gemfile.
* Add an "empty" template that produces the minimum necessary structure for a Middleman project.
* Fix ignoring layouts from the sitemap when the source directory has been set to something other than 'source'. #896
* Track test coverage with simplecov
* i18n only autodetects languages in the `locales` root
* Frontmatter cache fixes solve performance regressions found in 3.1.x
* Vendor padrino-* to avoid dep hell
* `middleman-more` gem returns, but it's empty for backwards compat
* Prefer internal files.exists? over ruby's slow File.exists?

3.1.0.rc.1
===

* Move more into core, autoloaded if gems are available.
* DataStore may now be accessed like a hash with #[] and #has_key?. #880
* The i18n extension now supports providing localized templates as separate files, like index.es.html.haml. #816, #823
* The list of regular expressions for which files are ignored by the file watcher are now configurable.
* Revert to Thor 0.15.x
* Revert to padrino-helpers 0.10.x (dependency hell)
* Drop i18n dep to match activesupport at 0.6.1

3.1.0.beta.2
===

* Extension template uses new class-based Extension
* Fix missing children in some sitemap traversal operations. #837
* Add respond_to? to DataStore. #872
* Allow discovery of prerelease gems.  #873
* Include middleman-livereload in default Gemfile
* Update Rack dependency to 1.5.x
* Update to Listen 1.0.x
* Update to padrino-helpers 0.11.x
* Update uglifier to 2.0.x
* Convert all of middleman-more to new class-based Extensions

3.1.0.beta.1
===

* Support Slim 2.0 ::Slim::Embedded
* "middleman build" will clean out old files from the build directory by default now, without needing to pass "--clean". Pass "--no-clean" to disable. #862
* Allow frontmatter to be side-loaded from a neighboring file with a .frontmatter extension: #855
* Allow frontmatter "renderer_options" key to overwrite renderer options on a per-file basis. #859
* A custom :partials_dir may be configured, and partials will be looked up from it. #854
* The sprockets environment is now available before config.rb is run, so you can mess with it.
* Added a "t" helper that delegates to I18n.t, just like Rails. #853.
* I18n will fall back to the default locale if a translation in the current locale is not found. You can disable this behavior by passing `:no_fallbacks => true` when activating `:i18n`. More settings documented at https://github.com/svenfuchs/i18n/wiki/Fallbacks . #853
* Switched default Markdown engine to Kramdown. #852
* Overhaul content-type handling, and add a `:content_type` parameter for `page`, `proxy`, and frontmatter that allows for overriding the default content type. #851
* Fixes for upcoming Sass versions.
* Fix markdown filters in Haml 4 so that they don't throw errors when generating links/images and so they use our magic image_tag/link_to methods. #662
* Fix a number of bugs with i18n. Add a `:lang` option that can be used with `page` or `proxy` to set the I18n.locale of a page. #845
* Directory names in the data folder are treated as part of the data key. #836
* Properly reload the server when files change in "lib" or "helpers". #835
* Replace Rainpress CSS minifier with the one built into Sass.
* Changed 'default' and 'html5' templates to use 'current_page.data.title' instead of 'data.page.title'. #825
* Include file extension in template cache. #798
* Support for Ruby 2.0.0.
* "middleman console" will give you a console where you can mess around inside your middleman context. #775
* Add to Compass import paths instead of resetting them. #707
* There are now metadata pages in the preview server at "/__middleman/" that show information about the sitemap and site configuration. #374 and #776
* The sitemap is now queryable with an ARel-like API. #650
* Reorganize SMACSS template. #591
* No longer bundle native file watchers - add an appropriate gem (rb-fsevent for OS X, rb-inotify for Linux, wdm for windows) to your Gemfile.
* `activate :asset_host, :host => hostname` can be used to configure `:asset_host`.
* Path matchers (for things like ignore and page) correctly work with string matchers. #689
* Configuration has been moved to Middleman::Configuration::ConfigurationManager. This is backwards-compatible, but offers a nicer way of getting and setting configuration for extensions, including documenting those settings and their defaults. #620.

3.0.13
===

* Require Tilt 1.3.6 (older versions have errant .csv template type)
* Unregister Tilt HTML handler
* Fix dynamic multi-byte utf-8 files rebuilding. #806
* Force locale to english for number_to_human_size in the gzip extension. #804
* Don't use the logger from a trap context. Ruby 2.0.0 support. #801.
* Serve extensionless files or dotfiles with text/plain MIME type

3.0.12
===

* Update to listen 0.7.x. No longer depend on rb-inotify. *nix users should add to Gemfile.
* Support Haml 4
* :debug_assets can no longer be turned on in the build environment.
* Helpers now work with JS/CSS files with .erb processing.
* Provide an informative exception when link_to is used improperly.
* Force .svgz files to be treated as binary.
* Add a url_for method that performs the link_to magic URL generation without a link. Make form_for use url_for. #739
* Fix issues when combining relative assets and cache buster.
* Support the .yaml extension for data files.
* Handle non-english default languages in i18n. Fixes #584. #771
* Allow frontmatter to be parsed on templates outside the project root
* Improve detection of binary files. #763
* Add before_render and after_render hooks that can be used by extensions to modify templates before they're rendered or modify the rendered output before it's returned. #761 & #774
* Tightened up dependencies
* Print the command for running middleman in verbose mode with quotes so Bundler doesn't swallow the verbose flag. #750

3.0.11
====

* Mitigate major perf regression caused by the Middleman::Util#binary? method

3.0.10
====

* Avoid looking in binary files for frontmatter. #728
* Allow nested i18n files. #725
* Better adapt to Rack interface. #709
* Add --force-polling flag. #730, #644

3.0.9
====

* Lock Rack to 1.4.1 until BodyProxy bug is resolved. #709
* Safely de-register Tilt extensions which are missing gems. #713

3.0.8
====

* Directly send binary files in preview and copy them in build, avoiding reading large binary files into memory for rendering. #643 #699
* Make link_to helper ignore QueryString values when looking up Sitemap resources
* Directly copy binary files during build, and stream them during preview, to avoid reading them into memory
* Make sure all paths in Sitemap are using Pathname

3.0.7
====

* Turn html5 boilerplate into a layout
* Fix errors when templates have empty YAML
* Show the hostname when initializing MM
* Fix issues when using Redcarpet inside Slim
* Make automatic_image_sizes avoid SVGs

3.0.6
====
* Make Sitemap more thread-safe.
* Asset-hash fixes in conjunction with Sprockets.
* Proxy improvements.
* Handle directories with a tilde (~) in their path.
* Print better error message which port is already in use.
* Terminal signal improvements, shutsdown correctly when Terminal closed.
* Bundled Normalize.css updated to 2.0.1
* Fixed Encoding extension activation
* Reload i18n on file changes (#616)

3.0.5
====
* Require newer version of listen.
* Handful of sitemap speed improvements.
* Fix previewing of directories with periods in their name.
* Add CLI ability to skip gemfile and bundler init.
* Fix asset_hash when used in conjunction with Rack middleware.
* Fix LiveReload extension issues.

3.0.3-3.0.4
====
* Add reload_paths to server CLI to add additional paths to reload MM on change.
* Re-organize app reloading code, don't need to restart listen every time.

3.0.2
====
* Logger has no such method .warning. Closes #582

3.0.1
====
* HTML5 Boilerplate version 4.0.0
* Use wdm for Windows
* Fix buggy color renaming in built-in CSS minifier. #576
* Fix Sass/Scss filter in Slim templates
* Added SMACSS template
* Give file metadata (such as frontmatter) precedence over path meta. #552
* Add `sass_assets_paths` option for arbitrary sass partial locations.
* Don't catch CoffeeScript errors when in build mode.
* Extract load_paths so they aren't locked into the binary
* Add middleman/rack for better config.ru support
* Use centralized Logger and add benchmark methods

3.0.0
====
* Improve asset methods and link_to by making them more clever and aware of options such as relative_assets and http_prefix
* Refer to --verbose, instead of --debug in CLI error message (#505)
* Cleanup listener setup and teardown
* Update to Padrino 0.10.7 and Thor 0.15 (#495)
* Build output correctly shows update and identical, instead of create for all.
* automatic_directory_matcher (#491)

3.0.0.rc.2
====
* Doing a build now shows identical files (#475)
* asset_hash, minify_javascript, and minify_css can now accept regexes, globs,
  and procs (#489, #480)
* The `link_to` helper can now accept a sitemap Resource as a URL (#474)
* The preview server now correctly listens for changes (#487, #464)
* HTMLs are now served with a 'utf-8' charset instead of 'utf8' (#478)
* UTF-8 is now the new default encoding for data and templates (#486, #483)
* New :encoding setting that allows users to change default encoding
* You may now use the `use` method with a block when adding Rack middleware
* Middleman now depends on Listen 0.4.5+ and ActiveSupport 3.2.6+
* Attempt to avoid issues with RVM's default Bundler (#466)
* Fix issue where Middleman won't start with Compass 0.12.2.rc.1 (#469)

3.0.0.rc.1
====
* Split into 3 gems (middleman-core, middleman-more and middleman which simply includes both)
* Rewritten to work directly with Rack (Sinatra apps can still be mounted)
* Sitemap maintains own state
* New Extension Registration API
* Remove old 1.x mm- binaries and messaging
* New default layout functionality: https://github.com/middleman/middleman/issues/165
* Enable chained templates outside of sprockets (file.html.markdown.erb)
* Sitemap object representing the known world
* FileWatcher proxies file change events
* Unified callback solution
* Removed Slim from base install. Will need to be installed and required by the user (in - config.rb)
* Activate mobile html5boilerplate template
* Update to Redcarpet for Markdown (breaks Haml :markdown filter)
* Return correct exit codes (0 for success, 1 for failure) from CLI
* Yard code docs: http://rubydoc.info/github/middleman/middleman
* config.rb and extensions can add command-line commands
* Nested layouts using `wrap_layout` helper
* Support for placekitten.com
* Added MM_ROOT environmental variable
* activating extensions can now take an options hash
* Don't re-minify files with ".min" in their name
* Serve purely static folders directly (without source/ and config.rb)
* Set ignored files and disable directory_indexes from YAML frontmatter
* Automatically load helper modules in helpers/ directory
* Add pid for cleanup
* Use guard/listen for file watching
* Merge full i18n support
* Implied file extensions (style.scss => style.css)
* Padrino 0.10.6
* `middleman init` generates a `Gemfile` by default.
* Errors stop the build and print a stacktrace rather than silently getting printed into files.
* `with_layout` works with globs or regexes.
* Setting `directory_index` from `page` with a glob or regex now works.
* `:gzip` extension for pre-gzipping files for better compression with no server CPU cost.
* `:asset_hash` extension that generates unique-by-content filenames for assets and rewrites references to use those filenames, so you can set far-future expires on your assets.
* Removed the `--relative` CLI option.
* Properly output Compass-generated sprited images.
* Switch built-in CSS compressor to Rainpress.
* Automatically load helper modules from `helpers/`, like Rails.
* `ignore` and `page` both work with file globs or regexes.
* `layout`, `ignore`, and `directory_index` can be set from front matter.
* JavaScript and CSS are minified no matter where they are in the site, including in inline code blocks.
* Files with just a template extension get output with the correct exension (foo.erb => foo.html)
* `link_to` is smart about source paths, and can produce relative URLs with the `:relative` option or the sitewide `:relative_links` setting.
* Include vendored assets in sprockets path.
* Finally support Compass in Sprockets! Thanks to @xdite and @petebrowne
* Moved Sprockets into an extension
* Support loading Less @imports

2.0.14
====
* Minor fix for i18n

2.0.13.2
====
* Update Windows eventmachine dep

2.0.13.1
====
* build --clean shouldn't remove dotfiles

2.0.13
====
* middleman build --clean keeps the build directory clean of leftover files
* Padrino 0.10.5 and Rack 1.3.5

2.0.12
====
* Sinatra 1.3.1 and Padrino 0.10.4

2.0.11
=====
* Lock Padrino and Sinatra versions (for now)

2.0.9
=====
* Added --glob option to build which only builds matching files
* Allow data/ files to be in JSON format as well
* Enabled Liquid {% include %} tag
* RubyInstaller-specific gem
* Allow access to data/ in config.rb
* Add mobile html5boilerplate template

2.0.8
=====
* Support accessing variables and data objects in ERb Sprockets files (library.js.coffee.erb)
* Make :markdown_engine support simple symbol names (:maruku instead of ::Tilt::MarkukuTemplate)
* Update Padrino deps to 0.10.2
* Include therubyracer on *nix
* Enable frontmatter for Liquid templates

2.0.7
=====
* Updated HTML5 Boilerplate to v2
* Make Rails 3.1 javascript gems available to Sprockets

2.0.6
=====
* Pulled out livereload feature into its own extension, still installed by default.

2.0.5
=====
* Vendored Padrino 0.10.0

2.0.4
=====
* Pulled out undocumented remote data feature into its own extension

2.0.3
=====
* Pulled out undocumented Blog feature into its own extension

2.0.2
=====
* Fixed Sprockets circular error
* Added auto-requiring extensions

2.0.0
=====
* Guard-powered auto-reloading of config.rb
* Guard LiveReload
* Sprockets JS
* Refactored Dynamically Reloadable Core
* Combine views/ and public/ into a single source/ folder.
* Support YAML front-matter
* Added callback to run code after Compass is configured
* Added support for a compass.config file which is passed directly to Compass
* Blog-aware Feature (and project template)
* Thor-based, unified `middleman` binary
* :directory_indexes feature<|MERGE_RESOLUTION|>--- conflicted
+++ resolved
@@ -1,7 +1,6 @@
 master
 ===
 
-<<<<<<< HEAD
 * Builder extracted from Thor. `after_build` hook now passes an instance of a Builder instead of the Thor CLI.
 * New FileWatcher API.
 * Remove the `partials_dir` setting. Partials should live next to content, or be addressed with absolute paths.
@@ -28,7 +27,7 @@
 * Remove deprecated `request` instance
 * Remove old module-style extension support
 * Placed all `config.rb` evaluation inside the `ConfigContext` class
-=======
+
 3.3.5
 ===
 
@@ -44,7 +43,6 @@
 * Allow excluding paths from `gzip`. #1268
 * Let LiveReload work on 404 pages.
 * Update `listen` dependency.
->>>>>>> fae0e00f
 
 3.3.3
 ===
