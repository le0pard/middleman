--- conflicted
+++ resolved
@@ -1,7 +1,6 @@
 master
 ===
 
-<<<<<<< HEAD
 * Remove side-loading of CLI tasks from `tasks/`
 * Add the option of naming `config.rb` as `middleman.rb`.
 * Builder extracted from Thor. `after_build` hook now passes an instance of a Builder instead of the Thor CLI.
@@ -29,519 +28,4 @@
 * Placed all template evaluation inside the `TemplateContext` class
 * Remove deprecated `request` instance
 * Remove old module-style extension support
-* Placed all `config.rb` evaluation inside the `ConfigContext` class
-=======
-3.3.10
-===
-* Fixes #1469, missing `cattr_accessor` in Redcarpet support.
-* Fix slim >= 3.0.0 deprecation warning
-
-3.3.9
-===
-* Moved main `Application` from requiring to autoloading to work around some double-loading issues in Docker.
-
-3.3.8
-===
-* Define a mime type for sourcemaps. #1451
-* Asset hashing for image references in srcset 
-* Import patch to bugfix from Padrino Helpers #1401
-* Better URI encoding and decoding #1406
-* Update version of i18n
->>>>>>> fbe71f51
-
-3.3.7
-===
-* Update new project template Gemfile to use HTTPS by default. #1372
-
-3.3.6
-===
-
-* Use full paths instead of relative for `listen` gem. Fixes #1374
-* Add force option to "middleman init". #1369
-* Configuration addition for compass 1 compatibility.
-* Catch File read exceptions in frontmatter.
-* Remove duplicate attr_accessor. Closes #1352
-* Update sass dependency to >= 3.4.0.
-* Update compass dependency to >= 1.0.0, < 2.0.0
-* Accept pandoc-style YAML frontmatter. #1350
-* Add webp to image type lists.
-
-3.3.5
-===
-
-* Update Padrino to ~> 0.12.3 (removed breadcrumb helper)
-* Update compass-import-once to 1.0.5
-* Fix issue with Slim partials. #1327
-
-3.3.4
-===
-
-* Fix `automatic_alt_tags` error. #1341
-* `partial` now looks for i18n suffixed filenames. #1333
-* Allow excluding paths from `gzip`. #1268
-* Let LiveReload work on 404 pages.
-* Update `listen` dependency.
-
-3.3.3
-===
-
-* Fix thread-safety issue #501 which could cause excepts when livereloading.
-* Update to support Hooks 0.4.x dep.
-* Update to support Padrino 0.12.2+ dep.
-* Fix `after_render` manipulation of content. #1278
-* Fix combo of compass-import-once and sass-globs. middleman/middleman-sprockets#56
-
-3.3.0-3.3.2
-===
-
-* Update Padrino to 0.12.1. Introduces BREAKING CHANGE for Haml. Helpers which take blocks used to require `-` instead of `=` to work correctly. Now, all helpers which output content should use `=`. See: http://www.padrinorb.com/blog/upgrading-padrino-from-0-11-x-to-0-12-0-guide
-* Update Haml to 4.x
-* Disable Webrick reverse DNS lookup, vastly improving performance when accessing from a VM.
-* Ignore `node_modules` in FileWatcher
-* Add `tzinfo-data` for Windows users.
-* Prefer loading layouts from `layouts_dir`
-* Add `before_build` hook.
-* Depend on Erubis and remove support for specifying another ERb engine.
-* Removed the ability to set the `sass_cache_path`.
-* Improved /__middleman/ meta pages. For example, sitemap view now calls out ignored resources, prints data/options better, and shows which special locals are available on a page.
-* Bump Uglifier to 2.5.x
-
-3.2.2
-===
-
-* Specify the full path to the NEWLINE constant
-* Refactor some internals which were dependent on certain order of operations
-* Updated i18n dep
-* Updated Uglifier dep
-
-3.2.1
-===
-
-* Allow path to be passed to page_classes. #1120
-* Parallelize gzip extension using four threads. #1116
-* Fix locale issue when using gzip extension
-* Better handle UTF-8 filenames
-* Update Padrino to 0.11.4 and Tilt to 1.4.1
-
-3.2.0
-===
-
-* Dropped support for Ruby 1.8
-* Dropped empty "middleman-more" gem
-* Support the AsciiDoc format
-* `page_classes` now prefixes class names starting with numbers with an alpha character. "x" by default.
-* AREL-style sitemap query language no longer mutates on filter
-* Logging can now be forwarded to a file
-* Syntax errors in config.rb no longer hang the server
-* Fixed memory leak when adding blocks to resources. #1020
-* Support HEAD requests in the server
-
-3.1.6
-===
-
-* Magic sitemap-aware links and image references now work when your markdown engine is Kramdown (the default for Middleman).
-* Having the build directory be a symlink no longer causes the --clean (default) option to wipe out your build.
-* Fix handling paths and URLs with spaces in them. #961
-* Loosen up Kramdown dependency to allow for using version 1.2.
-* Loosen up Listen dependency so it works with sass betas.
-* Look for assets using url_for before falling back to the "images" directory. #1017
-* Do not cache generated redirect index file. #1019
-* Make an effort to handle spaces in filenames in a way that url_for can handle. #961
-* Fix localization via filename extension. #1015
-
-3.1.5
-===
-
-* Escape filenames in regexes. Fixes #942.
-* Create automated alt tag addition, based on image name.
-* Add listener latency option. (Aliased to -l)
-* Add support/tests for Redcarpet 3.0.0 features
-  - :underline
-  - :highlight
-  - :disable_indented_code_blocks
-*  Fix support for
-  - :link_attributes
-  - :filter_html
-
-3.1.4
-===
-
-* Support kramdown 1.1
-* Support redcarpet's :no_links & :no_images. #951
-
-3.1.3
-===
-
-* Fixed typo in rack extensions block
-* Add support for nojekyll dotfile
-
-3.1.2
-===
-
-* Locales regex was broken, selecting .yml files from data folder.
-* Fix for implied extensions getting a layout. (Mentioned in #901)git pu
-* Added `redirect` command for generating meta refreshes
-
-3.1.1
-===
-
-* Check if set is redefining a param at the class level. Fixes #939
-* Correctly escape `content_tag` when using a block. Fixes #941
-
-3.1.0 Highlights
-===
-
-* Autoload support (moving away from middleman-more)
-* New Configuration System
-* New v4 Extension API
-* `/__middleman' inspector
-* Added Ruby 2.0, dropped Ruby 1.9.2
-* Fully tested on JRuby 1.9
-* Build defaults to --clean
-
-3.1.0.rc.4
-===
-
-* Blocks with different templating languages than their layout now work as expected. #860
-* Ruby 1.8 users will need to add the following to their Gemfiles:
-  platforms :mri_18 do
-    gem "ruby18_source_location"
-  end
-* The `endpoint` method allows the building of Rack-based files or arbitrary content.
-
-3.1.0.rc.2
-===
-
-* `layouts_dir` is now configurable
-* Custom template classes can now override the file used for creating the project Gemfile.
-* Add an "empty" template that produces the minimum necessary structure for a Middleman project.
-* Fix ignoring layouts from the sitemap when the source directory has been set to something other than 'source'. #896
-* Track test coverage with simplecov
-* i18n only autodetects languages in the `locales` root
-* Frontmatter cache fixes solve performance regressions found in 3.1.x
-* Vendor padrino-* to avoid dep hell
-* `middleman-more` gem returns, but it's empty for backwards compat
-* Prefer internal files.exists? over ruby's slow File.exists?
-
-3.1.0.rc.1
-===
-
-* Move more into core, autoloaded if gems are available.
-* DataStore may now be accessed like a hash with #[] and #has_key?. #880
-* The i18n extension now supports providing localized templates as separate files, like index.es.html.haml. #816, #823
-* The list of regular expressions for which files are ignored by the file watcher are now configurable.
-* Revert to Thor 0.15.x
-* Revert to padrino-helpers 0.10.x (dependency hell)
-* Drop i18n dep to match activesupport at 0.6.1
-
-3.1.0.beta.2
-===
-
-* Extension template uses new class-based Extension
-* Fix missing children in some sitemap traversal operations. #837
-* Add respond_to? to DataStore. #872
-* Allow discovery of prerelease gems.  #873
-* Include middleman-livereload in default Gemfile
-* Update Rack dependency to 1.5.x
-* Update to Listen 1.0.x
-* Update to padrino-helpers 0.11.x
-* Update uglifier to 2.0.x
-* Convert all of middleman-more to new class-based Extensions
-
-3.1.0.beta.1
-===
-
-* Support Slim 2.0 ::Slim::Embedded
-* "middleman build" will clean out old files from the build directory by default now, without needing to pass "--clean". Pass "--no-clean" to disable. #862
-* Allow frontmatter to be side-loaded from a neighboring file with a .frontmatter extension: #855
-* Allow frontmatter "renderer_options" key to overwrite renderer options on a per-file basis. #859
-* A custom :partials_dir may be configured, and partials will be looked up from it. #854
-* The sprockets environment is now available before config.rb is run, so you can mess with it.
-* Added a "t" helper that delegates to I18n.t, just like Rails. #853.
-* I18n will fall back to the default locale if a translation in the current locale is not found. You can disable this behavior by passing `:no_fallbacks => true` when activating `:i18n`. More settings documented at https://github.com/svenfuchs/i18n/wiki/Fallbacks . #853
-* Switched default Markdown engine to Kramdown. #852
-* Overhaul content-type handling, and add a `:content_type` parameter for `page`, `proxy`, and frontmatter that allows for overriding the default content type. #851
-* Fixes for upcoming Sass versions.
-* Fix markdown filters in Haml 4 so that they don't throw errors when generating links/images and so they use our magic image_tag/link_to methods. #662
-* Fix a number of bugs with i18n. Add a `:lang` option that can be used with `page` or `proxy` to set the I18n.locale of a page. #845
-* Directory names in the data folder are treated as part of the data key. #836
-* Properly reload the server when files change in "lib" or "helpers". #835
-* Replace Rainpress CSS minifier with the one built into Sass.
-* Changed 'default' and 'html5' templates to use 'current_page.data.title' instead of 'data.page.title'. #825
-* Include file extension in template cache. #798
-* Support for Ruby 2.0.0.
-* "middleman console" will give you a console where you can mess around inside your middleman context. #775
-* Add to Compass import paths instead of resetting them. #707
-* There are now metadata pages in the preview server at "/__middleman/" that show information about the sitemap and site configuration. #374 and #776
-* The sitemap is now queryable with an ARel-like API. #650
-* Reorganize SMACSS template. #591
-* No longer bundle native file watchers - add an appropriate gem (rb-fsevent for OS X, rb-inotify for Linux, wdm for windows) to your Gemfile.
-* `activate :asset_host, :host => hostname` can be used to configure `:asset_host`.
-* Path matchers (for things like ignore and page) correctly work with string matchers. #689
-* Configuration has been moved to Middleman::Configuration::ConfigurationManager. This is backwards-compatible, but offers a nicer way of getting and setting configuration for extensions, including documenting those settings and their defaults. #620.
-
-3.0.13
-===
-
-* Require Tilt 1.3.6 (older versions have errant .csv template type)
-* Unregister Tilt HTML handler
-* Fix dynamic multi-byte utf-8 files rebuilding. #806
-* Force locale to english for number_to_human_size in the gzip extension. #804
-* Don't use the logger from a trap context. Ruby 2.0.0 support. #801.
-* Serve extensionless files or dotfiles with text/plain MIME type
-
-3.0.12
-===
-
-* Update to listen 0.7.x. No longer depend on rb-inotify. *nix users should add to Gemfile.
-* Support Haml 4
-* :debug_assets can no longer be turned on in the build environment.
-* Helpers now work with JS/CSS files with .erb processing.
-* Provide an informative exception when link_to is used improperly.
-* Force .svgz files to be treated as binary.
-* Add a url_for method that performs the link_to magic URL generation without a link. Make form_for use url_for. #739
-* Fix issues when combining relative assets and cache buster.
-* Support the .yaml extension for data files.
-* Handle non-english default languages in i18n. Fixes #584. #771
-* Allow frontmatter to be parsed on templates outside the project root
-* Improve detection of binary files. #763
-* Add before_render and after_render hooks that can be used by extensions to modify templates before they're rendered or modify the rendered output before it's returned. #761 & #774
-* Tightened up dependencies
-* Print the command for running middleman in verbose mode with quotes so Bundler doesn't swallow the verbose flag. #750
-
-3.0.11
-====
-
-* Mitigate major perf regression caused by the Middleman::Util#binary? method
-
-3.0.10
-====
-
-* Avoid looking in binary files for frontmatter. #728
-* Allow nested i18n files. #725
-* Better adapt to Rack interface. #709
-* Add --force-polling flag. #730, #644
-
-3.0.9
-====
-
-* Lock Rack to 1.4.1 until BodyProxy bug is resolved. #709
-* Safely de-register Tilt extensions which are missing gems. #713
-
-3.0.8
-====
-
-* Directly send binary files in preview and copy them in build, avoiding reading large binary files into memory for rendering. #643 #699
-* Make link_to helper ignore QueryString values when looking up Sitemap resources
-* Directly copy binary files during build, and stream them during preview, to avoid reading them into memory
-* Make sure all paths in Sitemap are using Pathname
-
-3.0.7
-====
-
-* Turn html5 boilerplate into a layout
-* Fix errors when templates have empty YAML
-* Show the hostname when initializing MM
-* Fix issues when using Redcarpet inside Slim
-* Make automatic_image_sizes avoid SVGs
-
-3.0.6
-====
-* Make Sitemap more thread-safe.
-* Asset-hash fixes in conjunction with Sprockets.
-* Proxy improvements.
-* Handle directories with a tilde (~) in their path.
-* Print better error message which port is already in use.
-* Terminal signal improvements, shutsdown correctly when Terminal closed.
-* Bundled Normalize.css updated to 2.0.1
-* Fixed Encoding extension activation
-* Reload i18n on file changes (#616)
-
-3.0.5
-====
-* Require newer version of listen.
-* Handful of sitemap speed improvements.
-* Fix previewing of directories with periods in their name.
-* Add CLI ability to skip gemfile and bundler init.
-* Fix asset_hash when used in conjunction with Rack middleware.
-* Fix LiveReload extension issues.
-
-3.0.3-3.0.4
-====
-* Add reload_paths to server CLI to add additional paths to reload MM on change.
-* Re-organize app reloading code, don't need to restart listen every time.
-
-3.0.2
-====
-* Logger has no such method .warning. Closes #582
-
-3.0.1
-====
-* HTML5 Boilerplate version 4.0.0
-* Use wdm for Windows
-* Fix buggy color renaming in built-in CSS minifier. #576
-* Fix Sass/Scss filter in Slim templates
-* Added SMACSS template
-* Give file metadata (such as frontmatter) precedence over path meta. #552
-* Add `sass_assets_paths` option for arbitrary sass partial locations.
-* Don't catch CoffeeScript errors when in build mode.
-* Extract load_paths so they aren't locked into the binary
-* Add middleman/rack for better config.ru support
-* Use centralized Logger and add benchmark methods
-
-3.0.0
-====
-* Improve asset methods and link_to by making them more clever and aware of options such as relative_assets and http_prefix
-* Refer to --verbose, instead of --debug in CLI error message (#505)
-* Cleanup listener setup and teardown
-* Update to Padrino 0.10.7 and Thor 0.15 (#495)
-* Build output correctly shows update and identical, instead of create for all.
-* automatic_directory_matcher (#491)
-
-3.0.0.rc.2
-====
-* Doing a build now shows identical files (#475)
-* asset_hash, minify_javascript, and minify_css can now accept regexes, globs,
-  and procs (#489, #480)
-* The `link_to` helper can now accept a sitemap Resource as a URL (#474)
-* The preview server now correctly listens for changes (#487, #464)
-* HTMLs are now served with a 'utf-8' charset instead of 'utf8' (#478)
-* UTF-8 is now the new default encoding for data and templates (#486, #483)
-* New :encoding setting that allows users to change default encoding
-* You may now use the `use` method with a block when adding Rack middleware
-* Middleman now depends on Listen 0.4.5+ and ActiveSupport 3.2.6+
-* Attempt to avoid issues with RVM's default Bundler (#466)
-* Fix issue where Middleman won't start with Compass 0.12.2.rc.1 (#469)
-
-3.0.0.rc.1
-====
-* Split into 3 gems (middleman-core, middleman-more and middleman which simply includes both)
-* Rewritten to work directly with Rack (Sinatra apps can still be mounted)
-* Sitemap maintains own state
-* New Extension Registration API
-* Remove old 1.x mm- binaries and messaging
-* New default layout functionality: https://github.com/middleman/middleman/issues/165
-* Enable chained templates outside of sprockets (file.html.markdown.erb)
-* Sitemap object representing the known world
-* FileWatcher proxies file change events
-* Unified callback solution
-* Removed Slim from base install. Will need to be installed and required by the user (in - config.rb)
-* Activate mobile html5boilerplate template
-* Update to Redcarpet for Markdown (breaks Haml :markdown filter)
-* Return correct exit codes (0 for success, 1 for failure) from CLI
-* Yard code docs: http://rubydoc.info/github/middleman/middleman
-* config.rb and extensions can add command-line commands
-* Nested layouts using `wrap_layout` helper
-* Support for placekitten.com
-* Added MM_ROOT environmental variable
-* activating extensions can now take an options hash
-* Don't re-minify files with ".min" in their name
-* Serve purely static folders directly (without source/ and config.rb)
-* Set ignored files and disable directory_indexes from YAML frontmatter
-* Automatically load helper modules in helpers/ directory
-* Add pid for cleanup
-* Use guard/listen for file watching
-* Merge full i18n support
-* Implied file extensions (style.scss => style.css)
-* Padrino 0.10.6
-* `middleman init` generates a `Gemfile` by default.
-* Errors stop the build and print a stacktrace rather than silently getting printed into files.
-* `with_layout` works with globs or regexes.
-* Setting `directory_index` from `page` with a glob or regex now works.
-* `:gzip` extension for pre-gzipping files for better compression with no server CPU cost.
-* `:asset_hash` extension that generates unique-by-content filenames for assets and rewrites references to use those filenames, so you can set far-future expires on your assets.
-* Removed the `--relative` CLI option.
-* Properly output Compass-generated sprited images.
-* Switch built-in CSS compressor to Rainpress.
-* Automatically load helper modules from `helpers/`, like Rails.
-* `ignore` and `page` both work with file globs or regexes.
-* `layout`, `ignore`, and `directory_index` can be set from front matter.
-* JavaScript and CSS are minified no matter where they are in the site, including in inline code blocks.
-* Files with just a template extension get output with the correct exension (foo.erb => foo.html)
-* `link_to` is smart about source paths, and can produce relative URLs with the `:relative` option or the sitewide `:relative_links` setting.
-* Include vendored assets in sprockets path.
-* Finally support Compass in Sprockets! Thanks to @xdite and @petebrowne
-* Moved Sprockets into an extension
-* Support loading Less @imports
-
-2.0.14
-====
-* Minor fix for i18n
-
-2.0.13.2
-====
-* Update Windows eventmachine dep
-
-2.0.13.1
-====
-* build --clean shouldn't remove dotfiles
-
-2.0.13
-====
-* middleman build --clean keeps the build directory clean of leftover files
-* Padrino 0.10.5 and Rack 1.3.5
-
-2.0.12
-====
-* Sinatra 1.3.1 and Padrino 0.10.4
-
-2.0.11
-=====
-* Lock Padrino and Sinatra versions (for now)
-
-2.0.9
-=====
-* Added --glob option to build which only builds matching files
-* Allow data/ files to be in JSON format as well
-* Enabled Liquid {% include %} tag
-* RubyInstaller-specific gem
-* Allow access to data/ in config.rb
-* Add mobile html5boilerplate template
-
-2.0.8
-=====
-* Support accessing variables and data objects in ERb Sprockets files (library.js.coffee.erb)
-* Make :markdown_engine support simple symbol names (:maruku instead of ::Tilt::MarkukuTemplate)
-* Update Padrino deps to 0.10.2
-* Include therubyracer on *nix
-* Enable frontmatter for Liquid templates
-
-2.0.7
-=====
-* Updated HTML5 Boilerplate to v2
-* Make Rails 3.1 javascript gems available to Sprockets
-
-2.0.6
-=====
-* Pulled out livereload feature into its own extension, still installed by default.
-
-2.0.5
-=====
-* Vendored Padrino 0.10.0
-
-2.0.4
-=====
-* Pulled out undocumented remote data feature into its own extension
-
-2.0.3
-=====
-* Pulled out undocumented Blog feature into its own extension
-
-2.0.2
-=====
-* Fixed Sprockets circular error
-* Added auto-requiring extensions
-
-2.0.0
-=====
-* Guard-powered auto-reloading of config.rb
-* Guard LiveReload
-* Sprockets JS
-* Refactored Dynamically Reloadable Core
-* Combine views/ and public/ into a single source/ folder.
-* Support YAML front-matter
-* Added callback to run code after Compass is configured
-* Added support for a compass.config file which is passed directly to Compass
-* Blog-aware Feature (and project template)
-* Thor-based, unified `middleman` binary
-* :directory_indexes feature+* Placed all `config.rb` evaluation inside the `ConfigContext` class