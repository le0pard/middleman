master
===

<<<<<<< HEAD
* Add the option of naming `config.rb` as `middleman.rb`.
* Builder extracted from Thor. `after_build` hook now passes an instance of a Builder instead of the Thor CLI.
* New FileWatcher API.
* Remove the `partials_dir` setting. Partials should live next to content, or be addressed with absolute paths.
* Partials must be named with a leading underscore. `_my_snippet.html.erb`, not `my_snippet.html.erb`.
* Removed the `proxy` and `ignore` options for the `page` command in `config.rb`. Use the `proxy` and `ignore` commands instead of passing these options to `page`.
* The `page` command in `config.rb` can now be used to add data to the page via the `data` argument. It is accessed the same way as frontmatter data, via `current_resource.data`.
* Add support for `environments` with the `-e` CLI flag. Loads additional config from `environments/envname.rb`. Removed `development?` helper in favor of `environment?(:development)`. Added `server?` helper to differentiate between build and server mode.
* Removed `with_layout`. Use loops of `page` instead.
* Removed Queryable Sitemap API
* Removed `css_compressor` setting, use `activate :minify_css, :compressor =>` instead.
* Removed `js_compressor` setting, use `activate :minify_javascript, :compressor =>` instead.
* Removed ability to server folders of content statically (non-Middleman projects).
* Prevent local templates being loaded when $HOME is not set
* Removed "Implied Extension feature"
* Remove 'upgrade' and 'install' CLI commands.
* Gemfile may be in a parent directory of your Middleman project root (where 'config.rb' is).
* All dependencies for your Middleman project must be expressed in `Gemfile` - Bundler is no longer optional.
* Asciidoc information now available with the `asciidoc` local, which is a normal hash.
* Remove `page` template local. Use `current_resource` instead.
* Dropped support for providing a block to `page` & `proxy`.
* Dropped support for instance variables inside templates.
* Moved all rendering into `TemplateRenderer` and `FileRenderer`
* Placed all template evaluation inside the `TemplateContext` class
* Remove deprecated `request` instance
* Remove old module-style extension support
* Placed all `config.rb` evaluation inside the `ConfigContext` class
=======
* Update new project template Gemfile to use HTTPS by default. #1372

3.3.6
===

* Use full paths instead of relative for `listen` gem. Fixes #1374
* Add force option to "middleman init". #1369
* Configuration addition for compass 1 compatibility.
* Catch File read exceptions in frontmatter.
* Remove duplicate attr_accessor. Closes #1352
* Update sass dependency to >= 3.4.0.
* Update compass dependency to >= 1.0.0, < 2.0.0
* Accept pandoc-style YAML frontmatter. #1350
* Add webp to image type lists.
>>>>>>> 17eb54b9

3.3.5
===

* Update Padrino to ~> 0.12.3 (removed breadcrumb helper)
* Update compass-import-once to 1.0.5
* Fix issue with Slim partials. #1327

3.3.4
===

* Fix `automatic_alt_tags` error. #1341
* `partial` now looks for i18n suffixed filenames. #1333
* Allow excluding paths from `gzip`. #1268
* Let LiveReload work on 404 pages.
* Update `listen` dependency.

3.3.3
===

* Fix thread-safety issue #501 which could cause excepts when livereloading.
* Update to support Hooks 0.4.x dep.
* Update to support Padrino 0.12.2+ dep.
* Fix `after_render` manipulation of content. #1278
* Fix combo of compass-import-once and sass-globs. middleman/middleman-sprockets#56

3.3.0-3.3.2
===

* Update Padrino to 0.12.1. Introduces BREAKING CHANGE for Haml. Helpers which take blocks used to require `-` instead of `=` to work correctly. Now, all helpers which output content should use `=`. See: http://www.padrinorb.com/blog/upgrading-padrino-from-0-11-x-to-0-12-0-guide
* Update Haml to 4.x
* Disable Webrick reverse DNS lookup, vastly improving performance when accessing from a VM.
* Ignore `node_modules` in FileWatcher
* Add `tzinfo-data` for Windows users.
* Prefer loading layouts from `layouts_dir`
* Add `before_build` hook.
* Depend on Erubis and remove support for specifying another ERb engine.
* Removed the ability to set the `sass_cache_path`.
* Improved /__middleman/ meta pages. For example, sitemap view now calls out ignored resources, prints data/options better, and shows which special locals are available on a page.
* Bump Uglifier to 2.5.x

3.2.2
===

* Specify the full path to the NEWLINE constant
* Refactor some internals which were dependent on certain order of operations
* Updated i18n dep
* Updated Uglifier dep

3.2.1
===

* Allow path to be passed to page_classes. #1120
* Parallelize gzip extension using four threads. #1116
* Fix locale issue when using gzip extension
* Better handle UTF-8 filenames
* Update Padrino to 0.11.4 and Tilt to 1.4.1

3.2.0
===

* Dropped support for Ruby 1.8
* Dropped empty "middleman-more" gem
* Support the AsciiDoc format
* `page_classes` now prefixes class names starting with numbers with an alpha character. "x" by default.
* AREL-style sitemap query language no longer mutates on filter
* Logging can now be forwarded to a file
* Syntax errors in config.rb no longer hang the server
* Fixed memory leak when adding blocks to resources. #1020
* Support HEAD requests in the server

3.1.6
===

* Magic sitemap-aware links and image references now work when your markdown engine is Kramdown (the default for Middleman).
* Having the build directory be a symlink no longer causes the --clean (default) option to wipe out your build.
* Fix handling paths and URLs with spaces in them. #961
* Loosen up Kramdown dependency to allow for using version 1.2.
* Loosen up Listen dependency so it works with sass betas.
* Look for assets using url_for before falling back to the "images" directory. #1017
* Do not cache generated redirect index file. #1019
* Make an effort to handle spaces in filenames in a way that url_for can handle. #961
* Fix localization via filename extension. #1015

3.1.5
===

* Escape filenames in regexes. Fixes #942.
* Create automated alt tag addition, based on image name.
* Add listener latency option. (Aliased to -l)
* Add support/tests for Redcarpet 3.0.0 features
  - :underline
  - :highlight
  - :disable_indented_code_blocks
*  Fix support for
  - :link_attributes
  - :filter_html

3.1.4
===

* Support kramdown 1.1
* Support redcarpet's :no_links & :no_images. #951

3.1.3
===

* Fixed typo in rack extensions block
* Add support for nojekyll dotfile

3.1.2
===

* Locales regex was broken, selecting .yml files from data folder.
* Fix for implied extensions getting a layout. (Mentioned in #901)git pu
* Added `redirect` command for generating meta refreshes

3.1.1
===

* Check if set is redefining a param at the class level. Fixes #939
* Correctly escape `content_tag` when using a block. Fixes #941

3.1.0 Highlights
===

* Autoload support (moving away from middleman-more)
* New Configuration System
* New v4 Extension API
* `/__middleman' inspector
* Added Ruby 2.0, dropped Ruby 1.9.2
* Fully tested on JRuby 1.9
* Build defaults to --clean

3.1.0.rc.4
===

* Blocks with different templating languages than their layout now work as expected. #860
* Ruby 1.8 users will need to add the following to their Gemfiles:
  platforms :mri_18 do
    gem "ruby18_source_location"
  end
* The `endpoint` method allows the building of Rack-based files or arbitrary content.

3.1.0.rc.2
===

* `layouts_dir` is now configurable
* Custom template classes can now override the file used for creating the project Gemfile.
* Add an "empty" template that produces the minimum necessary structure for a Middleman project.
* Fix ignoring layouts from the sitemap when the source directory has been set to something other than 'source'. #896
* Track test coverage with simplecov
* i18n only autodetects languages in the `locales` root
* Frontmatter cache fixes solve performance regressions found in 3.1.x
* Vendor padrino-* to avoid dep hell
* `middleman-more` gem returns, but it's empty for backwards compat
* Prefer internal files.exists? over ruby's slow File.exists?

3.1.0.rc.1
===

* Move more into core, autoloaded if gems are available.
* DataStore may now be accessed like a hash with #[] and #has_key?. #880
* The i18n extension now supports providing localized templates as separate files, like index.es.html.haml. #816, #823
* The list of regular expressions for which files are ignored by the file watcher are now configurable.
* Revert to Thor 0.15.x
* Revert to padrino-helpers 0.10.x (dependency hell)
* Drop i18n dep to match activesupport at 0.6.1

3.1.0.beta.2
===

* Extension template uses new class-based Extension
* Fix missing children in some sitemap traversal operations. #837
* Add respond_to? to DataStore. #872
* Allow discovery of prerelease gems.  #873
* Include middleman-livereload in default Gemfile
* Update Rack dependency to 1.5.x
* Update to Listen 1.0.x
* Update to padrino-helpers 0.11.x
* Update uglifier to 2.0.x
* Convert all of middleman-more to new class-based Extensions

3.1.0.beta.1
===

* Support Slim 2.0 ::Slim::Embedded
* "middleman build" will clean out old files from the build directory by default now, without needing to pass "--clean". Pass "--no-clean" to disable. #862
* Allow frontmatter to be side-loaded from a neighboring file with a .frontmatter extension: #855
* Allow frontmatter "renderer_options" key to overwrite renderer options on a per-file basis. #859
* A custom :partials_dir may be configured, and partials will be looked up from it. #854
* The sprockets environment is now available before config.rb is run, so you can mess with it.
* Added a "t" helper that delegates to I18n.t, just like Rails. #853.
* I18n will fall back to the default locale if a translation in the current locale is not found. You can disable this behavior by passing `:no_fallbacks => true` when activating `:i18n`. More settings documented at https://github.com/svenfuchs/i18n/wiki/Fallbacks . #853
* Switched default Markdown engine to Kramdown. #852
* Overhaul content-type handling, and add a `:content_type` parameter for `page`, `proxy`, and frontmatter that allows for overriding the default content type. #851
* Fixes for upcoming Sass versions.
* Fix markdown filters in Haml 4 so that they don't throw errors when generating links/images and so they use our magic image_tag/link_to methods. #662
* Fix a number of bugs with i18n. Add a `:lang` option that can be used with `page` or `proxy` to set the I18n.locale of a page. #845
* Directory names in the data folder are treated as part of the data key. #836
* Properly reload the server when files change in "lib" or "helpers". #835
* Replace Rainpress CSS minifier with the one built into Sass.
* Changed 'default' and 'html5' templates to use 'current_page.data.title' instead of 'data.page.title'. #825
* Include file extension in template cache. #798
* Support for Ruby 2.0.0.
* "middleman console" will give you a console where you can mess around inside your middleman context. #775
* Add to Compass import paths instead of resetting them. #707
* There are now metadata pages in the preview server at "/__middleman/" that show information about the sitemap and site configuration. #374 and #776
* The sitemap is now queryable with an ARel-like API. #650
* Reorganize SMACSS template. #591
* No longer bundle native file watchers - add an appropriate gem (rb-fsevent for OS X, rb-inotify for Linux, wdm for windows) to your Gemfile.
* `activate :asset_host, :host => hostname` can be used to configure `:asset_host`.
* Path matchers (for things like ignore and page) correctly work with string matchers. #689
* Configuration has been moved to Middleman::Configuration::ConfigurationManager. This is backwards-compatible, but offers a nicer way of getting and setting configuration for extensions, including documenting those settings and their defaults. #620.

3.0.13
===

* Require Tilt 1.3.6 (older versions have errant .csv template type)
* Unregister Tilt HTML handler
* Fix dynamic multi-byte utf-8 files rebuilding. #806
* Force locale to english for number_to_human_size in the gzip extension. #804
* Don't use the logger from a trap context. Ruby 2.0.0 support. #801.
* Serve extensionless files or dotfiles with text/plain MIME type

3.0.12
===

* Update to listen 0.7.x. No longer depend on rb-inotify. *nix users should add to Gemfile.
* Support Haml 4
* :debug_assets can no longer be turned on in the build environment.
* Helpers now work with JS/CSS files with .erb processing.
* Provide an informative exception when link_to is used improperly.
* Force .svgz files to be treated as binary.
* Add a url_for method that performs the link_to magic URL generation without a link. Make form_for use url_for. #739
* Fix issues when combining relative assets and cache buster.
* Support the .yaml extension for data files.
* Handle non-english default languages in i18n. Fixes #584. #771
* Allow frontmatter to be parsed on templates outside the project root
* Improve detection of binary files. #763
* Add before_render and after_render hooks that can be used by extensions to modify templates before they're rendered or modify the rendered output before it's returned. #761 & #774
* Tightened up dependencies
* Print the command for running middleman in verbose mode with quotes so Bundler doesn't swallow the verbose flag. #750

3.0.11
====

* Mitigate major perf regression caused by the Middleman::Util#binary? method

3.0.10
====

* Avoid looking in binary files for frontmatter. #728
* Allow nested i18n files. #725
* Better adapt to Rack interface. #709
* Add --force-polling flag. #730, #644

3.0.9
====

* Lock Rack to 1.4.1 until BodyProxy bug is resolved. #709
* Safely de-register Tilt extensions which are missing gems. #713

3.0.8
====

* Directly send binary files in preview and copy them in build, avoiding reading large binary files into memory for rendering. #643 #699
* Make link_to helper ignore QueryString values when looking up Sitemap resources
* Directly copy binary files during build, and stream them during preview, to avoid reading them into memory
* Make sure all paths in Sitemap are using Pathname

3.0.7
====

* Turn html5 boilerplate into a layout
* Fix errors when templates have empty YAML
* Show the hostname when initializing MM
* Fix issues when using Redcarpet inside Slim
* Make automatic_image_sizes avoid SVGs

3.0.6
====
* Make Sitemap more thread-safe.
* Asset-hash fixes in conjunction with Sprockets.
* Proxy improvements.
* Handle directories with a tilde (~) in their path.
* Print better error message which port is already in use.
* Terminal signal improvements, shutsdown correctly when Terminal closed.
* Bundled Normalize.css updated to 2.0.1
* Fixed Encoding extension activation
* Reload i18n on file changes (#616)

3.0.5
====
* Require newer version of listen.
* Handful of sitemap speed improvements.
* Fix previewing of directories with periods in their name.
* Add CLI ability to skip gemfile and bundler init.
* Fix asset_hash when used in conjunction with Rack middleware.
* Fix LiveReload extension issues.

3.0.3-3.0.4
====
* Add reload_paths to server CLI to add additional paths to reload MM on change.
* Re-organize app reloading code, don't need to restart listen every time.

3.0.2
====
* Logger has no such method .warning. Closes #582

3.0.1
====
* HTML5 Boilerplate version 4.0.0
* Use wdm for Windows
* Fix buggy color renaming in built-in CSS minifier. #576
* Fix Sass/Scss filter in Slim templates
* Added SMACSS template
* Give file metadata (such as frontmatter) precedence over path meta. #552
* Add `sass_assets_paths` option for arbitrary sass partial locations.
* Don't catch CoffeeScript errors when in build mode.
* Extract load_paths so they aren't locked into the binary
* Add middleman/rack for better config.ru support
* Use centralized Logger and add benchmark methods

3.0.0
====
* Improve asset methods and link_to by making them more clever and aware of options such as relative_assets and http_prefix
* Refer to --verbose, instead of --debug in CLI error message (#505)
* Cleanup listener setup and teardown
* Update to Padrino 0.10.7 and Thor 0.15 (#495)
* Build output correctly shows update and identical, instead of create for all.
* automatic_directory_matcher (#491)

3.0.0.rc.2
====
* Doing a build now shows identical files (#475)
* asset_hash, minify_javascript, and minify_css can now accept regexes, globs,
  and procs (#489, #480)
* The `link_to` helper can now accept a sitemap Resource as a URL (#474)
* The preview server now correctly listens for changes (#487, #464)
* HTMLs are now served with a 'utf-8' charset instead of 'utf8' (#478)
* UTF-8 is now the new default encoding for data and templates (#486, #483)
* New :encoding setting that allows users to change default encoding
* You may now use the `use` method with a block when adding Rack middleware
* Middleman now depends on Listen 0.4.5+ and ActiveSupport 3.2.6+
* Attempt to avoid issues with RVM's default Bundler (#466)
* Fix issue where Middleman won't start with Compass 0.12.2.rc.1 (#469)

3.0.0.rc.1
====
* Split into 3 gems (middleman-core, middleman-more and middleman which simply includes both)
* Rewritten to work directly with Rack (Sinatra apps can still be mounted)
* Sitemap maintains own state
* New Extension Registration API
* Remove old 1.x mm- binaries and messaging
* New default layout functionality: https://github.com/middleman/middleman/issues/165
* Enable chained templates outside of sprockets (file.html.markdown.erb)
* Sitemap object representing the known world
* FileWatcher proxies file change events
* Unified callback solution
* Removed Slim from base install. Will need to be installed and required by the user (in - config.rb)
* Activate mobile html5boilerplate template
* Update to Redcarpet for Markdown (breaks Haml :markdown filter)
* Return correct exit codes (0 for success, 1 for failure) from CLI
* Yard code docs: http://rubydoc.info/github/middleman/middleman
* config.rb and extensions can add command-line commands
* Nested layouts using `wrap_layout` helper
* Support for placekitten.com
* Added MM_ROOT environmental variable
* activating extensions can now take an options hash
* Don't re-minify files with ".min" in their name
* Serve purely static folders directly (without source/ and config.rb)
* Set ignored files and disable directory_indexes from YAML frontmatter
* Automatically load helper modules in helpers/ directory
* Add pid for cleanup
* Use guard/listen for file watching
* Merge full i18n support
* Implied file extensions (style.scss => style.css)
* Padrino 0.10.6
* `middleman init` generates a `Gemfile` by default.
* Errors stop the build and print a stacktrace rather than silently getting printed into files.
* `with_layout` works with globs or regexes.
* Setting `directory_index` from `page` with a glob or regex now works.
* `:gzip` extension for pre-gzipping files for better compression with no server CPU cost.
* `:asset_hash` extension that generates unique-by-content filenames for assets and rewrites references to use those filenames, so you can set far-future expires on your assets.
* Removed the `--relative` CLI option.
* Properly output Compass-generated sprited images.
* Switch built-in CSS compressor to Rainpress.
* Automatically load helper modules from `helpers/`, like Rails.
* `ignore` and `page` both work with file globs or regexes.
* `layout`, `ignore`, and `directory_index` can be set from front matter.
* JavaScript and CSS are minified no matter where they are in the site, including in inline code blocks.
* Files with just a template extension get output with the correct exension (foo.erb => foo.html)
* `link_to` is smart about source paths, and can produce relative URLs with the `:relative` option or the sitewide `:relative_links` setting.
* Include vendored assets in sprockets path.
* Finally support Compass in Sprockets! Thanks to @xdite and @petebrowne
* Moved Sprockets into an extension
* Support loading Less @imports

2.0.14
====
* Minor fix for i18n

2.0.13.2
====
* Update Windows eventmachine dep

2.0.13.1
====
* build --clean shouldn't remove dotfiles

2.0.13
====
* middleman build --clean keeps the build directory clean of leftover files
* Padrino 0.10.5 and Rack 1.3.5

2.0.12
====
* Sinatra 1.3.1 and Padrino 0.10.4

2.0.11
=====
* Lock Padrino and Sinatra versions (for now)

2.0.9
=====
* Added --glob option to build which only builds matching files
* Allow data/ files to be in JSON format as well
* Enabled Liquid {% include %} tag
* RubyInstaller-specific gem
* Allow access to data/ in config.rb
* Add mobile html5boilerplate template

2.0.8
=====
* Support accessing variables and data objects in ERb Sprockets files (library.js.coffee.erb)
* Make :markdown_engine support simple symbol names (:maruku instead of ::Tilt::MarkukuTemplate)
* Update Padrino deps to 0.10.2
* Include therubyracer on *nix
* Enable frontmatter for Liquid templates

2.0.7
=====
* Updated HTML5 Boilerplate to v2
* Make Rails 3.1 javascript gems available to Sprockets

2.0.6
=====
* Pulled out livereload feature into its own extension, still installed by default.

2.0.5
=====
* Vendored Padrino 0.10.0

2.0.4
=====
* Pulled out undocumented remote data feature into its own extension

2.0.3
=====
* Pulled out undocumented Blog feature into its own extension

2.0.2
=====
* Fixed Sprockets circular error
* Added auto-requiring extensions

2.0.0
=====
* Guard-powered auto-reloading of config.rb
* Guard LiveReload
* Sprockets JS
* Refactored Dynamically Reloadable Core
* Combine views/ and public/ into a single source/ folder.
* Support YAML front-matter
* Added callback to run code after Compass is configured
* Added support for a compass.config file which is passed directly to Compass
* Blog-aware Feature (and project template)
* Thor-based, unified `middleman` binary
* :directory_indexes feature<|MERGE_RESOLUTION|>--- conflicted
+++ resolved
@@ -1,7 +1,6 @@
 master
 ===
 
-<<<<<<< HEAD
 * Add the option of naming `config.rb` as `middleman.rb`.
 * Builder extracted from Thor. `after_build` hook now passes an instance of a Builder instead of the Thor CLI.
 * New FileWatcher API.
@@ -29,7 +28,9 @@
 * Remove deprecated `request` instance
 * Remove old module-style extension support
 * Placed all `config.rb` evaluation inside the `ConfigContext` class
-=======
+
+3.3.7
+===
 * Update new project template Gemfile to use HTTPS by default. #1372
 
 3.3.6
@@ -44,7 +45,6 @@
 * Update compass dependency to >= 1.0.0, < 2.0.0
 * Accept pandoc-style YAML frontmatter. #1350
 * Add webp to image type lists.
->>>>>>> 17eb54b9
 
 3.3.5
 ===
