Master
===

3.0.10
====

* Avoid looking in binary files for frontmatter. #728
* Allow nested i18n files. #725
* Better adapt to Rack interface. #709
* Add --force-polling flag. #730, #644

3.0.9
====

* Lock Rack to 1.4.1 until BodyProxy bug is resolved. #709
* Safely de-register Tilt extensions which are missing gems. #713

3.0.8
====

* Directly send binary files in preview and copy them in build, avoiding reading large binary files into memory for rendering. #643 #699
<<<<<<< HEAD

3.0.7
====
=======
* Make link_to helper ignore QueryString values when looking up Sitemap resources
* Directly copy binary files during build, and stream them during preview, to avoid reading them into memory
* Make sure all paths in Sitemap are using Pathname

3.0.7
====

>>>>>>> 7c9c4d03
* Turn html5 boilerplate into a layout
* Fix errors when templates have empty YAML
* Show the hostname when initializing MM
* Fix issues when using Redcarpet inside Slim
* Make automatic_image_sizes avoid SVGs

3.0.6
====
* Make Sitemap more thread-safe.
* Asset-hash fixes in conjunction with Sprockets.
* Proxy improvements.
* Handle directories with a tilde (~) in their path.
* Print better error message which port is already in use.
* Terminal signal improvements, shutsdown correctly when Terminal closed.
* Bundled Normalize.css updated to 2.0.1
* Fixed Encoding extension activation
* Reload i18n on file changes (#616)

3.0.5
====
* Require newer version of listen.
* Handful of sitemap speed improvements.
* Fix previewing of directories with periods in their name.
* Add CLI ability to skip gemfile and bundler init.
* Fix asset_hash when used in conjunction with Rack middleware.
* Fix LiveReload extension issues.

3.0.3-3.0.4
====
* Add reload_paths to server CLI to add additional paths to reload MM on change.
* Re-organize app reloading code, don't need to restart listen every time.

3.0.2
====
* Logger has no such method .warning. Closes #582

3.0.1
====
* HTML5 Boilerplate version 4.0.0
* Use wdm for Windows
* Fix buggy color renaming in built-in CSS minifier. #576
* Fix Sass/Scss filter in Slim templates
* Added SMACSS template
* Give file metadata (such as frontmatter) precedence over path meta. #552
* Add `sass_assets_paths` option for arbitrary sass partial locations.
* Don't catch CoffeeScript errors when in build mode.
* Extract load_paths so they aren't locked into the binary
* Add middleman/rack for better config.ru support
* Use centralized Logger and add benchmark methods

3.0.0
====
* Improve asset methods and link_to by making them more clever and aware of options such as relative_assets and http_prefix
* Refer to --verbose, instead of --debug in CLI error message (#505)
* Cleanup listener setup and teardown
* Update to Padrino 0.10.7 and Thor 0.15 (#495)
* Build output correctly shows update and identical, instead of create for all.
* automatic_directory_matcher (#491)

3.0.0.rc.2
====
* Doing a build now shows identical files (#475)
* asset_hash, minify_javascript, and minify_css can now accept regexes, globs, 
  and procs (#489, #480)
* The `link_to` helper can now accept a sitemap Resource as a URL (#474)
* The preview server now correctly listens for changes (#487, #464)
* HTMLs are now served with a 'utf-8' charset instead of 'utf8' (#478)
* UTF-8 is now the new default encoding for data and templates (#486, #483)
* New :encoding setting that allows users to change default encoding
* You may now use the `use` method with a block when adding Rack middleware
* Middleman now depends on Listen 0.4.5+ and ActiveSupport 3.2.6+
* Attempt to avoid issues with RVM's default Bundler (#466)
* Fix issue where Middleman won't start with Compass 0.12.2.rc.1 (#469)

3.0.0.rc.1
====
* Split into 3 gems (middleman-core, middleman-more and middleman which simply includes both)
* Rewritten to work directly with Rack (Sinatra apps can still be mounted)
* Sitemap maintains own state
* New Extension Registration API
* Remove old 1.x mm- binaries and messaging
* New default layout functionality: https://github.com/middleman/middleman/issues/165
* Enable chained templates outside of sprockets (file.html.markdown.erb)
* Sitemap object representing the known world
* FileWatcher proxies file change events
* Unified callback solution
* Removed Slim from base install. Will need to be installed and required by the user (in - config.rb)
* Activate mobile html5boilerplate template
* Update to Redcarpet for Markdown (breaks Haml :markdown filter)
* Return correct exit codes (0 for success, 1 for failure) from CLI
* Yard code docs: http://rubydoc.info/github/middleman/middleman
* config.rb and extensions can add command-line commands
* Nested layouts using `wrap_layout` helper
* Support for placekitten.com
* Added MM_ROOT environmental variable
* activating extensions can now take an options hash
* Don't re-minify files with ".min" in their name
* Serve purely static folders directly (without source/ and config.rb)
* Set ignored files and disable directory_indexes from YAML frontmatter
* Automatically load helper modules in helpers/ directory
* Add pid for cleanup
* Use guard/listen for file watching
* Merge full i18n support
* Implied file extensions (style.scss => style.css)
* Padrino 0.10.6
* `middleman init` generates a `Gemfile` by default.
* Errors stop the build and print a stacktrace rather than silently getting printed into files.
* `with_layout` works with globs or regexes.
* Setting `directory_index` from `page` with a glob or regex now works.
* `:gzip` extension for pre-gzipping files for better compression with no server CPU cost.
* `:asset_hash` extension that generates unique-by-content filenames for assets and rewrites references to use those filenames, so you can set far-future expires on your assets.
* Removed the `--relative` CLI option.
* Properly output Compass-generated sprited images.
* Switch built-in CSS compressor to Rainpress.
* Automatically load helper modules from `helpers/`, like Rails.
* `ignore` and `page` both work with file globs or regexes.
* `layout`, `ignore`, and `directory_index` can be set from front matter.
* JavaScript and CSS are minified no matter where they are in the site, including in inline code blocks.
* Files with just a template extension get output with the correct exension (foo.erb => foo.html)
* `link_to` is smart about source paths, and can produce relative URLs with the `:relative` option or the sitewide `:relative_links` setting.
* Include vendored assets in sprockets path.
* Finally support Compass in Sprockets! Thanks to @xdite and @petebrowne
* Moved Sprockets into an extension
* Support loading Less @imports

2.0.14
====
* Minor fix for i18n

2.0.13.2
====
* Update Windows eventmachine dep

2.0.13.1
====
* build --clean shouldn't remove dotfiles

2.0.13
====
* middleman build --clean keeps the build directory clean of leftover files
* Padrino 0.10.5 and Rack 1.3.5

2.0.12
====
* Sinatra 1.3.1 and Padrino 0.10.4

2.0.11
=====
* Lock Padrino and Sinatra versions (for now)

2.0.9
=====
* Added --glob option to build which only builds matching files
* Allow data/ files to be in JSON format as well
* Enabled Liquid {% include %} tag
* RubyInstaller-specific gem
* Allow access to data/ in config.rb
* Add mobile html5boilerplate template

2.0.8
=====
* Support accessing variables and data objects in ERb Sprockets files (library.js.coffee.erb)
* Make :markdown_engine support simple symbol names (:maruku instead of ::Tilt::MarkukuTemplate)
* Update Padrino deps to 0.10.2
* Include therubyracer on *nix
* Enable frontmatter for Liquid templates

2.0.7
=====
* Updated HTML5 Boilerplate to v2
* Make Rails 3.1 javascript gems available to Sprockets

2.0.6
=====
* Pulled out livereload feature into its own extension, still installed by default.

2.0.5
=====
* Vendored Padrino 0.10.0

2.0.4
=====
* Pulled out undocumented remote data feature into its own extension

2.0.3
=====
* Pulled out undocumented Blog feature into its own extension

2.0.2
=====
* Fixed Sprockets circular error
* Added auto-requiring extensions

2.0.0
=====
* Guard-powered auto-reloading of config.rb
* Guard LiveReload
* Sprockets JS
* Refactored Dynamically Reloadable Core
* Combine views/ and public/ into a single source/ folder.
* Support YAML front-matter
* Added callback to run code after Compass is configured
* Added support for a compass.config file which is passed directly to Compass
* Blog-aware Feature (and project template)
* Thor-based, unified `middleman` binary
* :directory_indexes feature<|MERGE_RESOLUTION|>--- conflicted
+++ resolved
@@ -19,11 +19,6 @@
 ====
 
 * Directly send binary files in preview and copy them in build, avoiding reading large binary files into memory for rendering. #643 #699
-<<<<<<< HEAD
-
-3.0.7
-====
-=======
 * Make link_to helper ignore QueryString values when looking up Sitemap resources
 * Directly copy binary files during build, and stream them during preview, to avoid reading them into memory
 * Make sure all paths in Sitemap are using Pathname
@@ -31,7 +26,6 @@
 3.0.7
 ====
 
->>>>>>> 7c9c4d03
 * Turn html5 boilerplate into a layout
 * Fix errors when templates have empty YAML
 * Show the hostname when initializing MM
