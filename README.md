--- conflicted
+++ resolved
@@ -111,11 +111,7 @@
 
 ## License
 
-<<<<<<< HEAD
-Copyright (c) 2010-2014 Thomas Reynolds. MIT Licensed, see [LICENSE] for details.
-=======
 Copyright (c) 2010-2015 Thomas Reynolds. MIT Licensed, see [LICENSE] for details.
->>>>>>> fbe71f51
 
 [middleman]: http://middlemanapp.com
 [gem]: https://rubygems.org/gems/middleman
