--- conflicted
+++ resolved
@@ -1,13 +1,8 @@
 source 'https://rubygems.org'
 
 # Build and doc tools
-<<<<<<< HEAD
 gem 'rake', '~> 10.0.3', require: false
 gem 'yard', '~> 0.8.0', require: false
-=======
-gem 'rake',     '~> 10.0.3', require: false
-gem 'yard',     '~> 0.8.0', require: false
->>>>>>> 8eabe4d3
 
 # Test tools
 gem 'cucumber', '~> 1.3.1'
@@ -17,19 +12,11 @@
 gem 'simplecov'
 
 # Optional middleman dependencies, included for tests
-<<<<<<< HEAD
-gem 'haml', '~> 4.0.0', require: false # Make sure to use Haml 4 for tests
-=======
->>>>>>> 8eabe4d3
 gem 'sinatra', require: false
 gem 'slim', require: false
 gem 'liquid', require: false
 gem 'less', '~> 2.3.0', require: false
 gem 'stylus', require: false
-<<<<<<< HEAD
-=======
-gem 'asciidoctor', require: false
->>>>>>> 8eabe4d3
 
 platforms :ruby do
   gem 'therubyracer'
@@ -42,8 +29,6 @@
 end
 
 # Code Quality
-<<<<<<< HEAD
-gem 'cane', platforms: [:mri_19, :mri_20], require: false
 gem 'coveralls', require: false
 gem 'rubocop', require: false, group: :development
 
@@ -52,12 +37,4 @@
 gem 'middleman-cli', path: 'middleman-cli'
 gem 'middleman-templates', path: 'middleman-templates'
 gem 'middleman-sprockets', github: 'middleman/middleman-sprockets', require: false
-=======
-gem 'coveralls', require: false
-gem 'rubocop', require: false
-
-# Middleman itself
-gem 'middleman-core', path: 'middleman-core'
-gem 'middleman-sprockets', github: 'middleman/middleman-sprockets'
->>>>>>> 8eabe4d3
 gem 'middleman', path: 'middleman'