--- conflicted
+++ resolved
@@ -1,25 +1,14 @@
 source 'https://rubygems.org'
 
 # Build and doc tools
-<<<<<<< HEAD
-gem 'rake', '~> 10.0.3', require: false
+gem 'rake', '~> 10.3.2', require: false
 gem 'yard', '~> 0.8.0', require: false
 
 # Test tools
 gem 'cucumber', '~> 1.3.15'
 gem 'fivemat', '~> 1.3.1'
-gem 'aruba', '~> 0.5.4'
+gem 'aruba', '~> 0.6.0'
 gem 'rspec', '~> 3.0'
-=======
-gem 'rake',     '~> 10.3.2', require: false
-gem 'yard',     '~> 0.8.0', require: false
-
-# Test tools
-gem 'cucumber', '~> 1.3.1'
-gem 'fivemat',  '~> 1.2.1'
-gem 'aruba',    '~> 0.6.0'
-gem 'rspec',    '~> 2.12'
->>>>>>> 8bf52385
 gem 'simplecov'
 
 # Optional middleman dependencies, included for tests
