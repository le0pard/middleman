--- conflicted
+++ resolved
@@ -18,9 +18,6 @@
       """
     And the Server is running at "empty_app"
     When I go to "/slim.html"
-<<<<<<< HEAD
-    Then I should see "<h1>Welcome to Slim</h1>"
-=======
     Then I should see "<h1>Welcome to Slim</h1>"
 
   Scenario: Slim Content For
@@ -43,7 +40,11 @@
         head
           meta charset="utf-8"
           scss:
-            @import "compass";
+            @mixin global-reset {
+              html, body, div {
+                padding: 0;
+              }
+            }
             @include global-reset;
         body
           h1 Welcome to Slim
@@ -55,8 +56,8 @@
         head
           meta charset="utf-8"
           sass:
-            @import "compass"
-            +global-reset
+            html, body, div
+              padding: 0
         body
           h1 Welcome to Slim
       """
@@ -67,15 +68,14 @@
         head
           meta charset="utf-8"
           scss:
-            +global-reset
+            +global-reset2
         body
           h1 Welcome to Slim
       """
     And the Server is running at "empty_app"
     When I go to "/scss.html"
-    Then I should see "html, body, div"
+    Then I should see "html,body,div"
     When I go to "/sass.html"
-    Then I should see "html, body, div"
+    Then I should see "html,body,div"
     When I go to "/error.html"
-    Then I should see "Syntax error"
->>>>>>> fae0e00f
+    Then I should see "Syntax error"