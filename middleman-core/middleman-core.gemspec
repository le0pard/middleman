# -*- encoding: utf-8 -*-
$LOAD_PATH.push File.expand_path('../lib', __FILE__)
require File.expand_path('../lib/middleman-core/version', __FILE__)

Gem::Specification.new do |s|
  s.name        = 'middleman-core'
  s.version     = Middleman::VERSION
  s.platform    = Gem::Platform::RUBY
  s.license     = 'MIT'
  s.authors     = ['Thomas Reynolds', 'Ben Hollis', 'Karl Freeman']
  s.email       = ['me@tdreyno.com', 'ben@benhollis.net', 'karlfreeman@gmail.com']
  s.homepage    = 'http://middlemanapp.com'
  s.summary     = 'Hand-crafted frontend development'
  s.description = 'A static site generator. Provides dozens of templating languages (Haml, Sass, Compass, Slim, CoffeeScript, and more). Makes minification, compression, cache busting, Yaml data (and more) an easy part of your development cycle.'

  s.files        = `git ls-files -z`.split("\0")
  s.test_files   = `git ls-files -z -- {fixtures,features}/*`.split("\0")
  s.require_path = 'lib'
  s.required_ruby_version = '>= 1.9.3'

  # Core
  s.add_dependency('bundler', ['~> 1.1'])
  s.add_dependency('backports', ['~> 3.6'])
  s.add_dependency('rack', ['>= 1.4.5', '< 2.0'])
  s.add_dependency('tilt', ['~> 1.4.1'])
  s.add_dependency('erubis')
  s.add_dependency('hooks', ['~> 0.3'])

  # Helpers
  s.add_dependency('activesupport', ['~> 4.2.0'])
  s.add_dependency('padrino-helpers', ['~> 0.12.3'])
  s.add_dependency("addressable", ["~> 2.3.5"])

  # Watcher
  s.add_dependency('listen', ['>= 2.7.9', '< 3.0'])

  # i18n
<<<<<<< HEAD
  s.add_dependency('i18n', ['~> 0.7.0'])

  # Automatic Image Sizes
  s.add_dependency('fastimage', ['~> 1.6.2'])

  # Minify CSS
  s.add_dependency('sass', ['>= 3.3.4'])

  # Work around Sass performance
  s.add_dependency('compass-import-once', ['~> 1.0.4'])

  # Minify JS
  s.add_dependency('uglifier', ['~> 2.6'])
  s.add_dependency('execjs', ['~> 2.0'])

  # Testing
  s.add_dependency('contracts', ['~> 0.5.0'])
=======
  s.add_dependency("i18n", ["~> 0.7.0"])
>>>>>>> fbe71f51
end<|MERGE_RESOLUTION|>--- conflicted
+++ resolved
@@ -35,7 +35,6 @@
   s.add_dependency('listen', ['>= 2.7.9', '< 3.0'])
 
   # i18n
-<<<<<<< HEAD
   s.add_dependency('i18n', ['~> 0.7.0'])
 
   # Automatic Image Sizes
@@ -52,8 +51,5 @@
   s.add_dependency('execjs', ['~> 2.0'])
 
   # Testing
-  s.add_dependency('contracts', ['~> 0.5.0'])
-=======
-  s.add_dependency("i18n", ["~> 0.7.0"])
->>>>>>> fbe71f51
+  s.add_dependency('contracts', ['~> 0.7.0'])
 end