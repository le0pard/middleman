require 'simplecov'
SimpleCov.root(File.expand_path(File.dirname(__FILE__) + '/..'))

require 'coveralls'
Coveralls.wear!

<<<<<<< HEAD
require 'codeclimate-test-reporter'
CodeClimate::TestReporter.start
=======
require 'aruba/api'
RSpec.configure do |config|
  config.include Aruba::Api
end

# encoding: utf-8
RSpec.configure do |config|
  config.filter_run :focus
  config.run_all_when_everything_filtered = true

  config.default_formatter = 'doc' if config.files_to_run.one?

  #  config.profile_examples = 10
  config.order = :random
  Kernel.srand config.seed

  config.expect_with :rspec do |expectations|
    expectations.syntax = :expect
  end

  config.mock_with :rspec do |mocks|
    mocks.syntax = :expect
    mocks.verify_partial_doubles = true
  end
end
>>>>>>> 8a349322
<|MERGE_RESOLUTION|>--- conflicted
+++ resolved
@@ -4,10 +4,9 @@
 require 'coveralls'
 Coveralls.wear!
 
-<<<<<<< HEAD
 require 'codeclimate-test-reporter'
 CodeClimate::TestReporter.start
-=======
+
 require 'aruba/api'
 RSpec.configure do |config|
   config.include Aruba::Api
@@ -32,5 +31,4 @@
     mocks.syntax = :expect
     mocks.verify_partial_doubles = true
   end
-end
->>>>>>> 8a349322
+end