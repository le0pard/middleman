module Middleman
  # Current Version
  # @return [String]
<<<<<<< HEAD
  VERSION = '4.0.0.rc.1' unless const_defined?(:VERSION)
=======
  VERSION = '3.4.0' unless const_defined?(:VERSION)
>>>>>>> 8a349322
end<|MERGE_RESOLUTION|>--- conflicted
+++ resolved
@@ -1,9 +1,5 @@
 module Middleman
   # Current Version
   # @return [String]
-<<<<<<< HEAD
-  VERSION = '4.0.0.rc.1' unless const_defined?(:VERSION)
-=======
-  VERSION = '3.4.0' unless const_defined?(:VERSION)
->>>>>>> 8a349322
+  VERSION = '4.0.0.rc.2' unless const_defined?(:VERSION)
 end