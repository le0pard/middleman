--- conflicted
+++ resolved
@@ -4,16 +4,7 @@
     # Setup Extension
     class << self
       # Once registered
-<<<<<<< HEAD
       def included(app)
-=======
-      def registered(app)
-        app.register Middleman::Sitemap::Extensions::RequestEndpoints
-        app.register Middleman::Sitemap::Extensions::Proxies
-        app.register Middleman::Sitemap::Extensions::Ignores
-        app.register Middleman::Sitemap::Extensions::Redirects
-
->>>>>>> 8eabe4d3
         # Set to automatically convert some characters into a directory
         app.config.define_setting :automatic_directory_matcher, nil, 'Set to automatically convert some characters into a directory'
 
@@ -30,36 +21,20 @@
           # Files starting with an underscore, but not a double-underscore
           partials: proc { |file| file =~ %r{/_[^_]} },
 
-<<<<<<< HEAD
-          layout: proc { |file, app|
-            file.start_with?(File.join(app.config[:source], 'layout.')) || file.start_with?(File.join(app.config[:source], 'layouts/'))
-=======
           layout: proc { |file, sitemap_app|
             file.start_with?(File.join(sitemap_app.config[:source], 'layout.')) || file.start_with?(File.join(sitemap_app.config[:source], 'layouts/'))
->>>>>>> 8eabe4d3
           }
         }, 'Callbacks that can exclude paths from the sitemap'
 
         # Include instance methods
         ::Middleman::TemplateContext.send :include, InstanceMethods
       end
-<<<<<<< HEAD
-=======
-      alias_method :included, :registered
->>>>>>> 8eabe4d3
     end
 
     # Sitemap instance methods
     module InstanceMethods
-<<<<<<< HEAD
       def current_path
         @current_locs[:current_path]
-=======
-      # Get the sitemap class instance
-      # @return [Middleman::Sitemap::Store]
-      def sitemap
-        @_sitemap ||= Store.new(self)
->>>>>>> 8eabe4d3
       end
 
       # Get the resource object for the current path
