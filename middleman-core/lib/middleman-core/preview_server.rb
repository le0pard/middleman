--- conflicted
+++ resolved
@@ -15,13 +15,7 @@
       # Start an instance of Middleman::Application
       # @return [void]
       def start(opts={})
-<<<<<<< HEAD
-        @options = opts.dup.freeze
-        @host = @options[:host] || '0.0.0.0'
-        @port = @options[:port] || DEFAULT_PORT
-=======
         @options = opts
->>>>>>> 56c7ef79
 
         mount_instance(new_app)
         logger.info "== The Middleman is standing watch at #{uri}"
@@ -92,13 +86,7 @@
       private
 
       def new_app
-<<<<<<< HEAD
-        opts = @options
-=======
         opts = @options.dup
-
-        server = ::Middleman::Application.server
->>>>>>> 56c7ef79
 
         ::Middleman::Logger.singleton(
           opts[:debug] ? 0 : 1,
@@ -107,10 +95,12 @@
 
         app = ::Middleman::Application.new do
           config[:environment] = opts[:environment].to_sym if opts[:environment]
-<<<<<<< HEAD
           config[:watcher_disable] = opts[:disable_watcher]
           config[:watcher_force_polling] = opts[:force_polling]
           config[:watcher_latency] = opts[:latency]
+
+          config[:host] = opts[:host] if opts[:host]
+          config[:port] = opts[:port] if opts[:port]
 
           ready do
             match_against = [
@@ -126,26 +116,9 @@
                         only: match_against
           end
         end
-=======
-          config[:host] = opts[:host] if opts[:host]
-          config[:port] = opts[:port] if opts[:port]
-        end
-
-        @host = @app.config[:host]
-        @port = @app.config[:port]
-
-        @app
-      end
-
-      def start_file_watcher
-        return if @listener || @options[:disable_watcher]
-
-        # Watcher Library
-        require 'listen'
-
-        options = { force_polling: @options[:force_polling] }
-        options[:latency] = @options[:latency] if @options[:latency]
->>>>>>> 56c7ef79
+
+        @host = app.config[:host]
+        @port = app.config[:port]
 
         app.files.on_change :reload do
           $mm_reload = true
