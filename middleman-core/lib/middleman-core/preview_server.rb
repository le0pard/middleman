require 'webrick'
require 'middleman-core/meta_pages'
require 'middleman-core/logger'

module Middleman
  module PreviewServer
    DEFAULT_PORT = 4567

    class << self
      attr_reader :app, :host, :port
      delegate :logger, to: :app

      # Start an instance of Middleman::Application
      # @return [void]
      def start(opts={})
        @options = opts
        @host = @options[:host] || '0.0.0.0'
        @port = @options[:port] || DEFAULT_PORT

        mount_instance(new_app)
        logger.info "== The Middleman is standing watch at #{uri}"
        logger.info "== Inspect your site configuration at #{uri + '__middleman'}"

        @initialized ||= false
        return if @initialized
        @initialized = true

        register_signal_handlers

        # Save the last-used @options so it may be re-used when
        # reloading later on.
        ::Middleman::Profiling.report('server_start')

        loop do
          @webrick.start

<<<<<<< HEAD
            # @mm_shutdown is set by the signal handler
            if @mm_shutdown
              shutdown
              exit
            elsif @mm_reload
              @mm_reload = false
              reload
            end
=======
          # $mm_shutdown is set by the signal handler
          if $mm_shutdown
            shutdown
            exit
          elsif $mm_reload
            $mm_reload = false
            reload
>>>>>>> 7b85a44a
          end
        end
      end

      # Detach the current Middleman::Application instance
      # @return [void]
      def stop
        begin
          logger.info '== The Middleman is shutting down'
        rescue
          # if the user closed their terminal STDOUT/STDERR won't exist
        end

        if @listener
          @listener.stop
          @listener = nil
        end
        unmount_instance
      end

      # Simply stop, then start the server
      # @return [void]
      def reload
        logger.info '== The Middleman is reloading'

        begin
          app = new_app
        rescue => e
          logger.error "Error reloading Middleman: #{e}\n#{e.backtrace.join("\n")}"
          logger.info '== The Middleman is still running the application from before the error'
          return
        end

        unmount_instance
        mount_instance(app)

        logger.info '== The Middleman has reloaded'
      end

      # Stop the current instance, exit Webrick
      # @return [void]
      def shutdown
        stop
        @webrick.shutdown
      end

      private

      def new_app
        opts = @options.dup
        server = ::Middleman::Application.server

        # Add in the meta pages application
        meta_app = Middleman::MetaPages::Application.new(server)
        server.map '/__middleman' do
          run meta_app
        end

        @app = server.inst do
          ::Middleman::Logger.singleton(
            opts[:debug] ? 0 : 1,
            opts[:instrumenting] || false
          )

          config[:environment] = opts[:environment].to_sym if opts[:environment]
        end
      end

      def start_file_watcher
        return if @options[:disable_watcher]

        first_run = !@listener

        if first_run
          # Watcher Library
          require 'listen'
          @listener = Listen.to(Dir.pwd, relative_paths: true, force_polling: @options[:force_polling])
          @listener.latency(@options[:latency])
        end

        @listener.change do |modified, added, removed|
          added_and_modified = (modified + added)

          # See if the changed file is config.rb or lib/*.rb
          if needs_to_reload?(added_and_modified + removed)
            @mm_reload = true
            @webrick.stop
          else
            added_and_modified.each do |path|
              next if app.files.ignored?(path)
              app.files.did_change(path)
            end

            removed.each do |path|
              next if app.files.ignored?(path)
              app.files.did_delete(path)
            end
          end
        end

        # Don't block this thread
        @listener.start if first_run
      end

      # Trap some interupt signals and shut down smoothly
      # @return [void]
      def register_signal_handlers
        %w(INT HUP TERM QUIT).each do |sig|
<<<<<<< HEAD
          if Signal.list[sig]
            Signal.trap(sig) do
              # Do as little work as possible in the signal context
              @mm_shutdown = true
              @webrick.stop
            end
=======
          next unless Signal.list[sig]

          Signal.trap(sig) do
            # Do as little work as possible in the signal context
            $mm_shutdown = true
            @webrick.stop
>>>>>>> 7b85a44a
          end
        end
      end

      # Initialize webrick
      # @return [void]
      def setup_webrick(is_logging)
        http_opts = {
          BindAddress: host,
          Port: port,
          AccessLog: [],
          DoNotReverseLookup: true
        }

        if is_logging
          http_opts[:Logger] = FilteredWebrickLog.new
        else
          http_opts[:Logger] = ::WEBrick::Log.new(nil, 0)
        end

        begin
          ::WEBrick::HTTPServer.new(http_opts)
        rescue Errno::EADDRINUSE
          logger.error "== Port #{port} is unavailable. Either close the instance of Middleman already running on #{port} or start this Middleman on a new port with: --port=#{port.to_i + 1}"
          exit(1)
        end
      end

      # Attach a new Middleman::Application instance
      # @param [Middleman::Application] app
      # @return [void]
      def mount_instance(app)
        @app = app

        @webrick ||= setup_webrick(@options[:debug] || false)

        start_file_watcher

        rack_app = app.class.to_rack_app
        @webrick.mount '/', ::Rack::Handler::WEBrick, rack_app
      end

      # Detach the current Middleman::Application instance
      # @return [void]
      def unmount_instance
        @webrick.unmount '/'
        @app = nil
      end

      # Whether the passed files are config.rb, lib/*.rb or helpers
      # @param [Array<String>] paths Array of paths to check
      # @return [Boolean] Whether the server needs to reload
      def needs_to_reload?(paths)
        match_against = [
          %r{^config\.rb},
          %r{^lib/[^\.](.*)\.rb$},
          %r{^helpers/[^\.](.*)\.rb$}
        ]

        if @options[:reload_paths]
          @options[:reload_paths].split(',').each do |part|
            match_against << %r{^#{part}}
          end
        end

        paths.any? do |path|
          match_against.any? do |matcher|
            path =~ matcher
          end
        end
      end

      # Returns the URI the preview server will run on
      # @return [URI]
      def uri
        host = (@host == '0.0.0.0') ? 'localhost' : @host
        URI("http://#{host}:#{@port}")
      end
    end

    class FilteredWebrickLog < ::WEBrick::Log
      def log(level, data)
        super(level, data) unless data =~ %r{Could not determine content-length of response body.}
      end
    end
  end
end<|MERGE_RESOLUTION|>--- conflicted
+++ resolved
@@ -34,16 +34,6 @@
         loop do
           @webrick.start
 
-<<<<<<< HEAD
-            # @mm_shutdown is set by the signal handler
-            if @mm_shutdown
-              shutdown
-              exit
-            elsif @mm_reload
-              @mm_reload = false
-              reload
-            end
-=======
           # $mm_shutdown is set by the signal handler
           if $mm_shutdown
             shutdown
@@ -51,7 +41,6 @@
           elsif $mm_reload
             $mm_reload = false
             reload
->>>>>>> 7b85a44a
           end
         end
       end
@@ -160,21 +149,12 @@
       # @return [void]
       def register_signal_handlers
         %w(INT HUP TERM QUIT).each do |sig|
-<<<<<<< HEAD
-          if Signal.list[sig]
-            Signal.trap(sig) do
-              # Do as little work as possible in the signal context
-              @mm_shutdown = true
-              @webrick.stop
-            end
-=======
           next unless Signal.list[sig]
 
           Signal.trap(sig) do
             # Do as little work as possible in the signal context
             $mm_shutdown = true
             @webrick.stop
->>>>>>> 7b85a44a
           end
         end
       end
