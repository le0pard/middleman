--- conflicted
+++ resolved
@@ -16,17 +16,11 @@
 
           # Location of SASS .sass-cache directory.
           # @return [String]
-<<<<<<< HEAD
-          app.config.define_setting :sass_cache_path, nil, 'Location of sass cache' # runtime compile of path
-=======
-          #   set :sass_cache_path, "/tmp/middleman-app-name/sass-cache"
-          app.set(:sass_cache_path) { File.join(app.root_path, '.sass-cache') } # runtime compile of path
->>>>>>> 7c9c4d03
+          app.config.define_setting :sass_cache_path, File.join(app.root_path, '.sass-cache'), 'Location of sass cache' # runtime compile of path
 
           app.before_configuration do
             template_extensions :scss => :css,
                                 :sass => :css
-            config[:sass_cache_path] = File.join(app.root_path, '.sass-cache')
           end
 
           # Tell Tilt to use it as well (for inline sass blocks)
