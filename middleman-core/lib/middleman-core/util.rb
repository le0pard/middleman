# For instrumenting
require 'active_support/notifications'

# Indifferent hash access
require 'middleman-core/util/hash_with_indifferent_access'

# Core Pathname library used for traversal
require 'pathname'

# Template and Mime detection
require 'tilt'
require 'rack/mime'

# DbC
require 'middleman-core/contracts'

# For URI templating
require 'addressable/template'
require 'active_support/inflector'
require 'active_support/inflector/transliterate'

module Middleman
  module Util
    include Contracts

    module_function

    # Whether the source file is binary.
    #
    # @param [String] filename The file to check.
    # @return [Boolean]
    Contract Or[String, Pathname] => Bool
    def binary?(filename)
      path = Pathname(filename)
      ext = path.extname

      # We hardcode detecting of gzipped SVG files
      return true if ext == '.svgz'

      return false if Tilt.registered?(ext.sub('.', ''))

      dot_ext = (ext.to_s[0] == '.') ? ext.dup : ".#{ext}"

      if mime = ::Rack::Mime.mime_type(dot_ext, nil)
        !nonbinary_mime?(mime)
      else
        file_contents_include_binary_bytes?(path.to_s)
      end
    end

    # Takes a matcher, which can be a literal string
    # or a string containing glob expressions, or a
    # regexp, or a proc, or anything else that responds
    # to #match or #call, and returns whether or not the
    # given path matches that matcher.
    #
    # @param [String, #match, #call] matcher A matcher String, RegExp, Proc, etc.
    # @param [String] path A path as a string
    # @return [Boolean] Whether the path matches the matcher
    Contract PATH_MATCHER, String => Bool
    def path_match(matcher, path)
      case
      when matcher.is_a?(String)
        if matcher.include? '*'
          File.fnmatch(matcher, path)
        else
          path == matcher
        end
      when matcher.respond_to?(:match)
        !matcher.match(path).nil?
      when matcher.respond_to?(:call)
        matcher.call(path)
      else
        File.fnmatch(matcher.to_s, path)
      end
    end

<<<<<<< HEAD
    # Recursively convert a normal Hash into a HashWithIndifferentAccess
    #
    # @private
    # @param [Hash] data Normal hash
    # @return [Middleman::Util::HashWithIndifferentAccess]
    FrozenDataStructure = Frozen[Or[HashWithIndifferentAccess, Array, String, TrueClass, FalseClass, Fixnum]]
    Contract Maybe[Or[String, Array, Hash, HashWithIndifferentAccess]] => Maybe[FrozenDataStructure]
    def recursively_enhance(data)
      if data.is_a? HashWithIndifferentAccess
        data
      elsif data.is_a? Hash
        HashWithIndifferentAccess.new(data)
      elsif data.is_a? Array
        data.map(&method(:recursively_enhance)).freeze
      elsif data.frozen? || data.nil? || [::TrueClass, ::FalseClass, ::Fixnum].include?(data.class)
        data
      else
        data.dup.freeze
=======
      # Normalize a path to not include a leading slash
      # @param [String] path
      # @return [String]
      def normalize_path(path)
        # The tr call works around a bug in Ruby's Unicode handling
        URI.decode(path).sub(%r{^/}, '').tr('', '')
>>>>>>> fbe71f51
      end
    end

    # Normalize a path to not include a leading slash
    # @param [String] path
    # @return [String]
    Contract String => String
    def normalize_path(path)
      # The tr call works around a bug in Ruby's Unicode handling
      path.sub(%r{^/}, '').tr('', '')
    end

    # This is a separate method from normalize_path in case we
    # change how we normalize paths
    Contract String => String
    def strip_leading_slash(path)
      path.sub(%r{^/}, '')
    end

    # Facade for ActiveSupport/Notification
    def instrument(name, payload={}, &block)
      suffixed_name = (name =~ /\.middleman$/) ? name.dup : "#{name}.middleman"
      ::ActiveSupport::Notifications.instrument(suffixed_name, payload, &block)
    end

    # Extract the text of a Rack response as a string.
    # Useful for extensions implemented as Rack middleware.
    # @param response The response from #call
    # @return [String] The whole response as a string.
    Contract RespondTo[:each] => String
    def extract_response_text(response)
      # The rack spec states all response bodies must respond to each
      result = ''
      response.each do |part, _|
        result << part
      end
      result
    end

    # Get a recusive list of files inside a path.
    # Works with symlinks.
    #
    # @param path Some path string or Pathname
    # @param ignore A proc/block that returns true if a given path should be ignored - if a path
    #               is ignored, nothing below it will be searched either.
    # @return [Array<Pathname>] An array of Pathnames for each file (no directories)
    Contract Or[String, Pathname], Proc => ArrayOf[Pathname]
    def all_files_under(path, &ignore)
      path = Pathname(path)

      if path.directory?
        path.children.flat_map do |child|
          all_files_under(child, &ignore)
        end.compact
      elsif path.file?
        if block_given? && ignore.call(path)
          []
        else
          [path]
        end
      else
        []
      end
    end

    # Get the path of a file of a given type
    #
    # @param [Middleman::Application] app The app.
    # @param [Symbol] kind The type of file
    # @param [String, Symbol] source The path to the file
    # @param [Hash] options Data to pass through.
    # @return [String]
    Contract IsA['Middleman::Application'], Symbol, Or[String, Symbol], Hash => String
    def asset_path(app, kind, source, options={})
      return source if source.to_s.include?('//') || source.to_s.start_with?('data:')

      asset_folder = case kind
      when :css
        app.config[:css_dir]
      when :js
        app.config[:js_dir]
      when :images
        app.config[:images_dir]
      when :fonts
        app.config[:fonts_dir]
      else
        kind.to_s
      end

<<<<<<< HEAD
      source = source.to_s.tr(' ', '')
      ignore_extension = (kind == :images || kind == :fonts) # don't append extension
      source << ".#{kind}" unless ignore_extension || source.end_with?(".#{kind}")
      asset_folder = '' if source.start_with?('/') # absolute path
=======
      # Given a source path (referenced either absolutely or relatively)
      # or a Resource, this will produce the nice URL configured for that
      # path, respecting :relative_links, directory indexes, etc.
      def url_for(app, path_or_resource, options={})
        # Handle Resources and other things which define their own url method
        url = if path_or_resource.respond_to?(:url)
          path_or_resource.url
        else
          path_or_resource.dup
        end

        # Try to parse URL
        begin
          uri = URI(url)
        rescue URI::InvalidURIError
          # Nothing we can do with it, it's not really a URI
          return url
        end
>>>>>>> fbe71f51

      asset_url(app, source, asset_folder, options)
    end

    # Get the URL of an asset given a type/prefix
    #
    # @param [String] path The path (such as "photo.jpg")
    # @param [String] prefix The type prefix (such as "images")
    # @param [Hash] options Data to pass through.
    # @return [String] The fully qualified asset url
    Contract IsA['Middleman::Application'], String, String, Hash => String
    def asset_url(app, path, prefix='', _options={})
      # Don't touch assets which already have a full path
      if path.include?('//') || path.start_with?('data:')
        path
      else # rewrite paths to use their destination path
        if resource = app.sitemap.find_resource_by_destination_path(url_for(app, path))
          resource.url
        else
          path = File.join(prefix, path)
          if resource = app.sitemap.find_resource_by_path(path)
            resource.url
          else
            File.join(app.config[:http_prefix], path)
          end
        end
      end
    end

    # Given a source path (referenced either absolutely or relatively)
    # or a Resource, this will produce the nice URL configured for that
    # path, respecting :relative_links, directory indexes, etc.
    Contract IsA['Middleman::Application'], Or[String, IsA['Middleman::Sitemap::Resource']], Hash => String
    def url_for(app, path_or_resource, options={})
      # Handle Resources and other things which define their own url method
      url = if path_or_resource.respond_to?(:url)
        path_or_resource.url
      else
        path_or_resource.dup
      end.gsub(' ', '%20')

      # Try to parse URL
      begin
        uri = URI(url)
      rescue URI::InvalidURIError
        # Nothing we can do with it, it's not really a URI
        return url
      end

      relative = options[:relative]
      raise "Can't use the relative option with an external URL" if relative && uri.host

      # Allow people to turn on relative paths for all links with
      # set :relative_links, true
      # but still override on a case by case basis with the :relative parameter.
      effective_relative = relative || false
      effective_relative = true if relative.nil? && app.config[:relative_links]

      # Try to find a sitemap resource corresponding to the desired path
      this_resource = options[:current_resource]

      if path_or_resource.is_a?(::Middleman::Sitemap::Resource)
        resource = path_or_resource
        resource_url = url
      elsif this_resource && uri.path
        # Handle relative urls
        url_path = Pathname(uri.path)
        current_source_dir = Pathname('/' + this_resource.path).dirname
        url_path = current_source_dir.join(url_path) if url_path.relative?
        resource = app.sitemap.find_resource_by_path(url_path.to_s)
        if resource
          resource_url = resource.url
        else
          # Try to find a resource relative to destination paths
          url_path = Pathname(uri.path)
          current_source_dir = Pathname('/' + this_resource.destination_path).dirname
          url_path = current_source_dir.join(url_path) if url_path.relative?
          resource = app.sitemap.find_resource_by_destination_path(url_path.to_s)
          resource_url = resource.url if resource
        end
      elsif options[:find_resource] && uri.path
        resource = app.sitemap.find_resource_by_path(uri.path)
        resource_url = resource.url if resource
      end

<<<<<<< HEAD
      if resource
        uri.path = if this_resource
          relative_path_from_resource(this_resource, resource_url, effective_relative)
=======
        if resource
          uri.path = URI.encode(relative_path_from_resource(this_resource, resource_url, effective_relative))
>>>>>>> fbe71f51
        else
          resource_url
        end
      else
        # If they explicitly asked for relative links but we can't find a resource...
        raise "No resource exists at #{url}" if relative
      end

      # Support a :query option that can be a string or hash
      if query = options[:query]
        uri.query = query.respond_to?(:to_param) ? query.to_param : query.to_s
      end

      # Support a :fragment or :anchor option just like Padrino
      fragment = options[:anchor] || options[:fragment]
      uri.fragment = fragment.to_s if fragment

      # Finally make the URL back into a string
      uri.to_s
    end

    # Expand a path to include the index file if it's a directory
    #
    # @param [String] path Request path/
    # @param [Middleman::Application] app The requesting app.
    # @return [String] Path with index file if necessary.
    Contract String, IsA['Middleman::Application'] => String
    def full_path(path, app)
      resource = app.sitemap.find_resource_by_destination_path(path)

      unless resource
        # Try it with /index.html at the end
        indexed_path = File.join(path.sub(%r{/$}, ''), app.config[:index_file])
        resource = app.sitemap.find_resource_by_destination_path(indexed_path)
      end

      if resource
        '/' + resource.destination_path
      else
        '/' + normalize_path(path)
      end
    end

    Contract String, String, ArrayOf[String], Proc => String
    def rewrite_paths(body, _path, exts, &_block)
      body.dup.gsub(/([=\'\"\(,]\s*)([^\s\'\"\)]+(#{Regexp.union(exts)}))/) do |match|
        opening_character = $1
        asset_path = $2

        if result = yield(asset_path)
          "#{opening_character}#{result}"
        else
          match
        end
      end
    end

    # Is mime type known to be non-binary?
    #
    # @param [String] mime The mimetype to check.
    # @return [Boolean]
    Contract String => Bool
    def nonbinary_mime?(mime)
      case
      when mime.start_with?('text/')
        true
      when mime.include?('xml')
        true
      when mime.include?('json')
        true
      when mime.include?('javascript')
        true
      else
        false
      end
    end

    # Read a few bytes from the file and see if they are binary.
    #
    # @param [String] filename The file to check.
    # @return [Boolean]
    Contract String => Bool
    def file_contents_include_binary_bytes?(filename)
      binary_bytes = [0, 1, 2, 3, 4, 5, 6, 11, 14, 15, 16, 17, 18, 19, 20, 21, 22, 23, 24, 25, 26, 28, 29, 30, 31]
      s = File.read(filename, 4096) || ''
      s.each_byte do |c|
        return true if binary_bytes.include?(c)
      end

      false
    end

    # Get a relative path to a resource.
    #
    # @param [Middleman::Sitemap::Resource] curr_resource The resource.
    # @param [String] resource_url The target url.
    # @param [Boolean] relative If the path should be relative.
    # @return [String]
    Contract IsA['Middleman::Sitemap::Resource'], String, Bool => String
    def relative_path_from_resource(curr_resource, resource_url, relative)
      # Switch to the relative path between resource and the given resource
      # if we've been asked to.
      if relative
        # Output urls relative to the destination path, not the source path
        current_dir = Pathname('/' + curr_resource.destination_path).dirname
        relative_path = Pathname(resource_url).relative_path_from(current_dir).to_s

        # Put back the trailing slash to avoid unnecessary Apache redirects
        if resource_url.end_with?('/') && !relative_path.end_with?('/')
          relative_path << '/'
        end

        relative_path
      else
        resource_url
      end
    end

    # Handy methods for dealing with URI templates. Mix into whatever class.
    module UriTemplates
      module_function

      # Given a URI template string, make an Addressable::Template
      # This supports the legacy middleman-blog/Sinatra style :colon
      # URI templates as well as RFC6570 templates.
      #
      # @param [String] tmpl_src URI template source
      # @return [Addressable::Template] a URI template
      def uri_template(tmpl_src)
        # Support the RFC6470 templates directly if people use them
        if tmpl_src.include?(':')
          tmpl_src = tmpl_src.gsub(/:([A-Za-z0-9]+)/, '{\1}')
        end

        Addressable::Template.new ::Middleman::Util.normalize_path(tmpl_src)
      end

      # Apply a URI template with the given data, producing a normalized
      # Middleman path.
      #
      # @param [Addressable::Template] template
      # @param [Hash] data
      # @return [String] normalized path
      def apply_uri_template(template, data)
        ::Middleman::Util.normalize_path Addressable::URI.unencode(template.expand(data)).to_s
      end

      # Use a template to extract parameters from a path, and validate some special (date)
      # keys. Returns nil if the special keys don't match.
      #
      # @param [Addressable::Template] template
      # @param [String] path
      def extract_params(template, path)
        template.extract(path, BlogTemplateProcessor)
      end

      # Parameterize a string preserving any multibyte characters
      def safe_parameterize(str)
        sep = '-'

        # Reimplementation of http://api.rubyonrails.org/classes/ActiveSupport/Inflector.html#method-i-parameterize that preserves un-transliterate-able multibyte chars.
        parameterized_string = ActiveSupport::Inflector.transliterate(str.to_s).downcase
        parameterized_string.gsub!(/[^a-z0-9\-_\?]+/, sep)

        parameterized_string.chars.to_a.each_with_index do |char, i|
          next unless char == '?' && str[i].bytes.count != 1
          parameterized_string[i] = str[i]
        end

        re_sep = Regexp.escape(sep)
        # No more than one of the separator in a row.
        parameterized_string.gsub!(/#{re_sep}{2,}/, sep)
        # Remove leading/trailing separator.
        parameterized_string.gsub!(/^#{re_sep}|#{re_sep}$/, '')

        parameterized_string
      end

      # Convert a date into a hash of components to strings
      # suitable for using in a URL template.
      # @param [DateTime] date
      # @return [Hash] parameters
      def date_to_params(date)
        {
          year: date.year.to_s,
          month: date.month.to_s.rjust(2, '0'),
          day: date.day.to_s.rjust(2, '0')
        }
      end
    end

    # A special template processor that validates date fields
    # and has an extra-permissive default regex.
    #
    # See https://github.com/sporkmonger/addressable/blob/master/lib/addressable/template.rb#L279
    class BlogTemplateProcessor
      def self.match(name)
        case name
        when 'year' then '\d{4}'
        when 'month' then '\d{2}'
        when 'day' then '\d{2}'
        else '.*?'
        end
      end
    end
  end
end<|MERGE_RESOLUTION|>--- conflicted
+++ resolved
@@ -75,7 +75,6 @@
       end
     end
 
-<<<<<<< HEAD
     # Recursively convert a normal Hash into a HashWithIndifferentAccess
     #
     # @private
@@ -94,14 +93,6 @@
         data
       else
         data.dup.freeze
-=======
-      # Normalize a path to not include a leading slash
-      # @param [String] path
-      # @return [String]
-      def normalize_path(path)
-        # The tr call works around a bug in Ruby's Unicode handling
-        URI.decode(path).sub(%r{^/}, '').tr('', '')
->>>>>>> fbe71f51
       end
     end
 
@@ -111,7 +102,7 @@
     Contract String => String
     def normalize_path(path)
       # The tr call works around a bug in Ruby's Unicode handling
-      path.sub(%r{^/}, '').tr('', '')
+      URI.decode(path).sub(%r{^/}, '').tr('', '')
     end
 
     # This is a separate method from normalize_path in case we
@@ -191,31 +182,10 @@
         kind.to_s
       end
 
-<<<<<<< HEAD
       source = source.to_s.tr(' ', '')
       ignore_extension = (kind == :images || kind == :fonts) # don't append extension
       source << ".#{kind}" unless ignore_extension || source.end_with?(".#{kind}")
       asset_folder = '' if source.start_with?('/') # absolute path
-=======
-      # Given a source path (referenced either absolutely or relatively)
-      # or a Resource, this will produce the nice URL configured for that
-      # path, respecting :relative_links, directory indexes, etc.
-      def url_for(app, path_or_resource, options={})
-        # Handle Resources and other things which define their own url method
-        url = if path_or_resource.respond_to?(:url)
-          path_or_resource.url
-        else
-          path_or_resource.dup
-        end
-
-        # Try to parse URL
-        begin
-          uri = URI(url)
-        rescue URI::InvalidURIError
-          # Nothing we can do with it, it's not really a URI
-          return url
-        end
->>>>>>> fbe71f51
 
       asset_url(app, source, asset_folder, options)
     end
@@ -255,7 +225,7 @@
         path_or_resource.url
       else
         path_or_resource.dup
-      end.gsub(' ', '%20')
+      end
 
       # Try to parse URL
       begin
@@ -301,14 +271,9 @@
         resource_url = resource.url if resource
       end
 
-<<<<<<< HEAD
       if resource
         uri.path = if this_resource
-          relative_path_from_resource(this_resource, resource_url, effective_relative)
-=======
-        if resource
-          uri.path = URI.encode(relative_path_from_resource(this_resource, resource_url, effective_relative))
->>>>>>> fbe71f51
+          URI.encode(relative_path_from_resource(this_resource, resource_url, effective_relative))
         else
           resource_url
         end
