--- conflicted
+++ resolved
@@ -113,11 +113,7 @@
         end
       end
 
-<<<<<<< HEAD
-      # Get a recursive list of files inside a set of paths.
-=======
       # Get a recusive list of files inside a path.
->>>>>>> bb5b4054
       # Works with symlinks.
       #
       # @param path Some path string or Pathname
@@ -287,7 +283,7 @@
         end
       end
     end
-  
+
     # A hash with indifferent access and magic predicates.
     # Copied from Thor
     #
