--- conflicted
+++ resolved
@@ -70,25 +70,17 @@
 
 When /^I go to "([^\"]*)"$/ do |url|
   in_current_dir do
-<<<<<<< HEAD
-    @last_response = @browser.get(URI.escape(url))
-=======
-    @browser.get(URI.encode(url))
->>>>>>> fbe71f51
+    @last_response = @browser.get(URI.encode(url))
   end
 end
 
 Then /^going to "([^\"]*)" should not raise an exception$/ do |url|
   in_current_dir do
-<<<<<<< HEAD
     last_response = nil
     expect {
-      last_response = @browser.get(URI.escape(url))
-    }.to_not raise_error
+      last_response = @browser.get(URI.encode(url))
+    }.to_not raise_exception
     @last_response = last_response
-=======
-    expect{ @browser.get(URI.encode(url)) }.to_not raise_exception
->>>>>>> fbe71f51
   end
 end
 
