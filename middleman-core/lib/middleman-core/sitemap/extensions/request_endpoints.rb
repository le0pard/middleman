module Middleman
  module Sitemap
    module Extensions
<<<<<<< HEAD
      class RequestEndpoints
=======
      module RequestEndpoints
        # Setup extension
        class << self
          # Once registered
          def registered(app)
            # Include methods
            app.send :include, InstanceMethods
          end

          alias_method :included, :registered
        end

        module InstanceMethods
          def endpoint_manager
            @_endpoint_manager ||= EndpointManager.new(self)
          end

          def endpoint(*args, &block)
            endpoint_manager.create_endpoint(*args, &block)
          end
        end

>>>>>>> 8eabe4d3
        # Manages the list of proxy configurations and manipulates the sitemap
        # to include new resources based on those configurations
        def initialize(sitemap)
          @app = sitemap.app
          @app.add_to_config_context :endpoint, &method(:create_endpoint)

<<<<<<< HEAD
          @endpoints = {}
        end

        # Setup a proxy from a path to a target
        # @param [String] path
        # @param [Hash] opts The :path value gives a request path if it
        # differs from the output path
        def create_endpoint(path, opts={}, &block)
          endpoint = {
            request_path: path
          }

          if block_given?
            endpoint[:output] = block
          else
            endpoint[:request_path] = opts[:path] if opts.key?(:path)
          end
=======
          # Setup a proxy from a path to a target
          # @param [String] path
          # @param [Hash] opts The :path value gives a request path if it
          # differs from the output path
          def create_endpoint(path, opts={}, &block)
            endpoint = {
              request_path: path
            }

            if block_given?
              endpoint[:output] = block
            else
              endpoint[:request_path] = opts[:path] if opts.key?(:path)
            end
>>>>>>> 8eabe4d3

          @endpoints[path] = endpoint

          @app.sitemap.rebuild_resource_list!(:added_endpoint)
        end

<<<<<<< HEAD
        # Update the main sitemap resource list
        # @return [void]
        def manipulate_resource_list(resources)
          resources + @endpoints.map do |path, config|
            r = EndpointResource.new(
              @app.sitemap,
              path,
              config[:request_path]
            )
            r.output = config[:output] if config.key?(:output)
            r
=======
          # Update the main sitemap resource list
          # @return [void]
          def manipulate_resource_list(resources)
            resources + @endpoints.map do |path, config|
              r = EndpointResource.new(
                @app.sitemap,
                path,
                config[:request_path]
              )
              r.output = config[:output] if config.key?(:output)
              r
            end
>>>>>>> 8eabe4d3
          end
        end
      end

      class EndpointResource < ::Middleman::Sitemap::Resource
        attr_accessor :output

        def initialize(store, path, source_file)
          @request_path = ::Middleman::Util.normalize_path(source_file)

          super(store, path)
        end

<<<<<<< HEAD
        def template?
          true
        end

        def render(*args, &block)
          return output.call if output
        end
=======
          def render(*)
            return output.call if output
          end

          attr_reader :request_path
>>>>>>> 8eabe4d3

        attr_reader :request_path

        def binary?
          false
        end

        def raw_data
          {}
        end

<<<<<<< HEAD
        def ignored?
          false
        end

        def metadata
          @local_metadata.dup
=======
          def metadata
            @local_metadata.dup
          end
>>>>>>> 8eabe4d3
        end
      end
    end
  end
end<|MERGE_RESOLUTION|>--- conflicted
+++ resolved
@@ -1,39 +1,13 @@
 module Middleman
   module Sitemap
     module Extensions
-<<<<<<< HEAD
       class RequestEndpoints
-=======
-      module RequestEndpoints
-        # Setup extension
-        class << self
-          # Once registered
-          def registered(app)
-            # Include methods
-            app.send :include, InstanceMethods
-          end
-
-          alias_method :included, :registered
-        end
-
-        module InstanceMethods
-          def endpoint_manager
-            @_endpoint_manager ||= EndpointManager.new(self)
-          end
-
-          def endpoint(*args, &block)
-            endpoint_manager.create_endpoint(*args, &block)
-          end
-        end
-
->>>>>>> 8eabe4d3
         # Manages the list of proxy configurations and manipulates the sitemap
         # to include new resources based on those configurations
         def initialize(sitemap)
           @app = sitemap.app
           @app.add_to_config_context :endpoint, &method(:create_endpoint)
 
-<<<<<<< HEAD
           @endpoints = {}
         end
 
@@ -51,29 +25,12 @@
           else
             endpoint[:request_path] = opts[:path] if opts.key?(:path)
           end
-=======
-          # Setup a proxy from a path to a target
-          # @param [String] path
-          # @param [Hash] opts The :path value gives a request path if it
-          # differs from the output path
-          def create_endpoint(path, opts={}, &block)
-            endpoint = {
-              request_path: path
-            }
-
-            if block_given?
-              endpoint[:output] = block
-            else
-              endpoint[:request_path] = opts[:path] if opts.key?(:path)
-            end
->>>>>>> 8eabe4d3
 
           @endpoints[path] = endpoint
 
           @app.sitemap.rebuild_resource_list!(:added_endpoint)
         end
 
-<<<<<<< HEAD
         # Update the main sitemap resource list
         # @return [void]
         def manipulate_resource_list(resources)
@@ -85,20 +42,6 @@
             )
             r.output = config[:output] if config.key?(:output)
             r
-=======
-          # Update the main sitemap resource list
-          # @return [void]
-          def manipulate_resource_list(resources)
-            resources + @endpoints.map do |path, config|
-              r = EndpointResource.new(
-                @app.sitemap,
-                path,
-                config[:request_path]
-              )
-              r.output = config[:output] if config.key?(:output)
-              r
-            end
->>>>>>> 8eabe4d3
           end
         end
       end
@@ -112,21 +55,13 @@
           super(store, path)
         end
 
-<<<<<<< HEAD
         def template?
           true
         end
 
-        def render(*args, &block)
+        def render(*)
           return output.call if output
         end
-=======
-          def render(*)
-            return output.call if output
-          end
-
-          attr_reader :request_path
->>>>>>> 8eabe4d3
 
         attr_reader :request_path
 
@@ -138,18 +73,12 @@
           {}
         end
 
-<<<<<<< HEAD
         def ignored?
           false
         end
 
         def metadata
           @local_metadata.dup
-=======
-          def metadata
-            @local_metadata.dup
-          end
->>>>>>> 8eabe4d3
         end
       end
     end
