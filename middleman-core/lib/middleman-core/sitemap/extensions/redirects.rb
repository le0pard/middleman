<<<<<<< HEAD
require 'middleman-core/sitemap/resource'

module Middleman
  module Sitemap
    module Extensions
      # Manages the list of proxy configurations and manipulates the sitemap
      # to include new resources based on those configurations
      class Redirects
        def initialize(sitemap)
          @app = sitemap.app
          @app.add_to_config_context :redirect, &method(:create_redirect)

          @redirects = {}
=======
module Middleman
  module Sitemap
    module Extensions
      module Redirects
        # Setup extension
        class << self
          # Once registered
          def registered(app)
            # Include methods
            app.send :include, InstanceMethods
          end

          alias_method :included, :registered
>>>>>>> 8eabe4d3
        end

        # Setup a redirect from a path to a target
        # @param [String] path
        # @param [Hash] opts The :to value gives a target path
        def create_redirect(path, opts={}, &block)
          if block_given?
            opts[:template] = block
          end

          @redirects[path] = opts

<<<<<<< HEAD
          @app.sitemap.rebuild_resource_list!(:added_redirect)
        end
=======
          # Setup a redirect from a path to a target
          # @param [String] path
          # @param [Hash] opts The :to value gives a target path
          def create_redirect(path, opts={}, &block)
            opts[:template] = block if block_given?

            @redirects[path] = opts

            @app.sitemap.rebuild_resource_list!(:added_redirect)
          end
>>>>>>> 8eabe4d3

        # Update the main sitemap resource list
        # @return [void]
        def manipulate_resource_list(resources)
          resources + @redirects.map do |path, opts|
            r = RedirectResource.new(
              @app.sitemap,
              path,
              opts[:to]
            )
            r.output = opts[:template] if opts[:template]
            r
          end
        end
      end

      class RedirectResource < ::Middleman::Sitemap::Resource
        attr_accessor :output

        def initialize(store, path, target)
          @request_path = target

          super(store, path)
        end

        def template?
          true
        end

<<<<<<< HEAD
        def render(*args, &block)
          url = ::Middleman::Util.url_for(store.app, @request_path,
                                          relative: false,
                                          find_resource: true
          )

          if output
            output.call(path, url)
          else
            <<-END
              <html>
                <head>
                  <meta http-equiv=refresh content="0; url=#{url}" />
                  <meta name="robots" content="noindex,follow" />
                  <meta http-equiv="cache-control" content="no-cache" />
                </head>
                <body>
                </body>
              </html>
            END
=======
          def render(*)
            url = ::Middleman::Util.url_for(store.app, @request_path,
                                            relative: false,
                                            find_resource: true
            )

            if output
              output.call(path, url)
            else
              <<-END
                <html>
                  <head>
                    <meta http-equiv=refresh content="0; url=#{url}" />
                    <meta name="robots" content="noindex,follow" />
                    <meta http-equiv="cache-control" content="no-cache" />
                  </head>
                  <body>
                  </body>
                </html>
              END
            end
>>>>>>> 8eabe4d3
          end
        end

        # def request_path
        #   @request_path
        # end

        def binary?
          false
        end

        def raw_data
          {}
        end

<<<<<<< HEAD
        def ignored?
          false
        end

        def metadata
          @local_metadata.dup
=======
          def metadata
            @local_metadata.dup
          end
>>>>>>> 8eabe4d3
        end
      end
    end
  end
end<|MERGE_RESOLUTION|>--- conflicted
+++ resolved
@@ -1,4 +1,3 @@
-<<<<<<< HEAD
 require 'middleman-core/sitemap/resource'
 
 module Middleman
@@ -12,48 +11,18 @@
           @app.add_to_config_context :redirect, &method(:create_redirect)
 
           @redirects = {}
-=======
-module Middleman
-  module Sitemap
-    module Extensions
-      module Redirects
-        # Setup extension
-        class << self
-          # Once registered
-          def registered(app)
-            # Include methods
-            app.send :include, InstanceMethods
-          end
-
-          alias_method :included, :registered
->>>>>>> 8eabe4d3
         end
 
         # Setup a redirect from a path to a target
         # @param [String] path
         # @param [Hash] opts The :to value gives a target path
         def create_redirect(path, opts={}, &block)
-          if block_given?
-            opts[:template] = block
-          end
+          opts[:template] = block if block_given?
 
           @redirects[path] = opts
 
-<<<<<<< HEAD
           @app.sitemap.rebuild_resource_list!(:added_redirect)
         end
-=======
-          # Setup a redirect from a path to a target
-          # @param [String] path
-          # @param [Hash] opts The :to value gives a target path
-          def create_redirect(path, opts={}, &block)
-            opts[:template] = block if block_given?
-
-            @redirects[path] = opts
-
-            @app.sitemap.rebuild_resource_list!(:added_redirect)
-          end
->>>>>>> 8eabe4d3
 
         # Update the main sitemap resource list
         # @return [void]
@@ -83,8 +52,7 @@
           true
         end
 
-<<<<<<< HEAD
-        def render(*args, &block)
+        def render(*)
           url = ::Middleman::Util.url_for(store.app, @request_path,
                                           relative: false,
                                           find_resource: true
@@ -104,29 +72,6 @@
                 </body>
               </html>
             END
-=======
-          def render(*)
-            url = ::Middleman::Util.url_for(store.app, @request_path,
-                                            relative: false,
-                                            find_resource: true
-            )
-
-            if output
-              output.call(path, url)
-            else
-              <<-END
-                <html>
-                  <head>
-                    <meta http-equiv=refresh content="0; url=#{url}" />
-                    <meta name="robots" content="noindex,follow" />
-                    <meta http-equiv="cache-control" content="no-cache" />
-                  </head>
-                  <body>
-                  </body>
-                </html>
-              END
-            end
->>>>>>> 8eabe4d3
           end
         end
 
@@ -142,18 +87,12 @@
           {}
         end
 
-<<<<<<< HEAD
         def ignored?
           false
         end
 
         def metadata
           @local_metadata.dup
-=======
-          def metadata
-            @local_metadata.dup
-          end
->>>>>>> 8eabe4d3
         end
       end
     end
