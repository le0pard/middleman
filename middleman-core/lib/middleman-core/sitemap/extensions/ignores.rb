module Middleman
  module Sitemap
    module Extensions
      # Class to handle managing ignores
      class Ignores < Extension
        def initialize(app, config={}, &block)
          super

          @app.add_to_config_context(:ignore, &method(:create_ignore))
          @app.define_singleton_method(:ignore, &method(:create_ignore))

          # Array of callbacks which can ass ignored
          @ignored_callbacks = Set.new

<<<<<<< HEAD
          @app.sitemap.define_singleton_method(:ignored?, &method(:ignored?))
=======
        # Helpers methods for Resources
        module ResourceInstanceMethods
          # Whether the Resource is ignored
          # @return [Boolean]
          def ignored?
            @app.ignore_manager.ignored?(path) ||
              (!proxy? &&
                @app.ignore_manager.ignored?(source_file.sub("#{@app.source_dir}/", ''))
              )
          end
>>>>>>> fbe71f51
        end

        # Ignore a path or add an ignore callback
        # @param [String, Regexp] path Path glob expression, or path regex
        # @return [void]
        Contract Maybe[Or[String, Regexp]], Proc => Any
        def create_ignore(path=nil, &block)
          if path.is_a? Regexp
            @ignored_callbacks << proc { |p| p =~ path }
          elsif path.is_a? String
            path_clean = ::Middleman::Util.normalize_path(path)
            if path_clean.include?('*') # It's a glob
              @ignored_callbacks << proc { |p| File.fnmatch(path_clean, p) }
            else
              # Add a specific-path ignore unless that path is already covered
              return if ignored?(path_clean)
              @ignored_callbacks << proc { |p| p == path_clean }
            end
          elsif block_given?
            @ignored_callbacks << block
          end

          @app.sitemap.invalidate_resources_not_ignored_cache!
        end

        # Whether a path is ignored
        # @param [String] path
        # @return [Boolean]
        Contract String => Bool
        def ignored?(path)
          path_clean = ::Middleman::Util.normalize_path(path)
          @ignored_callbacks.any? { |b| b.call(path_clean) }
        end
      end
    end
  end
end<|MERGE_RESOLUTION|>--- conflicted
+++ resolved
@@ -12,26 +12,13 @@
           # Array of callbacks which can ass ignored
           @ignored_callbacks = Set.new
 
-<<<<<<< HEAD
           @app.sitemap.define_singleton_method(:ignored?, &method(:ignored?))
-=======
-        # Helpers methods for Resources
-        module ResourceInstanceMethods
-          # Whether the Resource is ignored
-          # @return [Boolean]
-          def ignored?
-            @app.ignore_manager.ignored?(path) ||
-              (!proxy? &&
-                @app.ignore_manager.ignored?(source_file.sub("#{@app.source_dir}/", ''))
-              )
-          end
->>>>>>> fbe71f51
         end
 
         # Ignore a path or add an ignore callback
         # @param [String, Regexp] path Path glob expression, or path regex
         # @return [void]
-        Contract Maybe[Or[String, Regexp]], Proc => Any
+        Contract Maybe[Or[String, Regexp]], Maybe[Proc] => Any
         def create_ignore(path=nil, &block)
           if path.is_a? Regexp
             @ignored_callbacks << proc { |p| p =~ path }
