module Middleman
  module Sitemap
    module Extensions
      # Class to handle managing ignores
      class Ignores < Extension
        self.resource_list_manipulator_priority = 0

        # Expose `create_ignore` as `app.ignore`
        expose_to_application ignore: :create_ignore

        # Expose `create_ignore` to config as `ignore`
        expose_to_config ignore: :create_ignore

        def initialize(app, config={}, &block)
          super

          # Array of callbacks which can assign ignored
          @ignored_callbacks = Set.new

          @app.sitemap.define_singleton_method(:ignored?, &method(:ignored?))
        end

<<<<<<< HEAD
        # Ignore a path or add an ignore callback
        # @param [String, Regexp] path Path glob expression, or path regex
        # @return [void]
        Contract Maybe[Or[String, Regexp]], Maybe[Proc] => Any
        def create_ignore(path=nil, &block)
          if path.is_a? Regexp
            @ignored_callbacks << proc { |p| p =~ path }
          elsif path.is_a? String
            path_clean = ::Middleman::Util.normalize_path(path)
            if path_clean.include?('*') # It's a glob
              @ignored_callbacks << proc { |p| File.fnmatch(path_clean, p) }
            else
              # Add a specific-path ignore unless that path is already covered
              return if ignored?(path_clean)
              @ignored_callbacks << proc { |p| p == path_clean }
=======
        # Class to handle managing ignores
        class IgnoreManager
          def initialize(app)
            @app = app

            # Array of callbacks which can ass ignored
            @ignored_callbacks = []
          end

          # Ignore a path or add an ignore callback
          # @param [String, Regexp] path Path glob expression, or path regex
          # @return [void]
          def ignore(path=nil, &block)
            if path.is_a? Regexp
              @ignored_callbacks << proc { |p| p =~ path }
            elsif path.is_a? String
              path_clean = ::Middleman::Util.normalize_path(path)
              if path_clean.include?('*') # It's a glob
                if defined? File::FNM_EXTGLOB
                  @ignored_callbacks << proc { |p| File.fnmatch(path_clean, p, File::FNM_EXTGLOB) }
                else
                  @ignored_callbacks << proc { |p| File.fnmatch(path_clean, p) }
                end
              else
                # Add a specific-path ignore unless that path is already covered
                return if ignored?(path_clean)
                @ignored_callbacks << proc { |p| p == path_clean }
              end
            elsif block_given?
              @ignored_callbacks << block
>>>>>>> 8a349322
            end
          elsif block_given?
            @ignored_callbacks << block
          end

          @app.sitemap.invalidate_resources_not_ignored_cache!
        end

        # Whether a path is ignored
        # @param [String] path
        # @return [Boolean]
        Contract String => Bool
        def ignored?(path)
          path_clean = ::Middleman::Util.normalize_path(path)
          @ignored_callbacks.any? { |b| b.call(path_clean) }
        end
      end
    end
  end
end<|MERGE_RESOLUTION|>--- conflicted
+++ resolved
@@ -20,7 +20,6 @@
           @app.sitemap.define_singleton_method(:ignored?, &method(:ignored?))
         end
 
-<<<<<<< HEAD
         # Ignore a path or add an ignore callback
         # @param [String, Regexp] path Path glob expression, or path regex
         # @return [void]
@@ -31,43 +30,15 @@
           elsif path.is_a? String
             path_clean = ::Middleman::Util.normalize_path(path)
             if path_clean.include?('*') # It's a glob
-              @ignored_callbacks << proc { |p| File.fnmatch(path_clean, p) }
+              if defined? File::FNM_EXTGLOB
+                @ignored_callbacks << proc { |p| File.fnmatch(path_clean, p, File::FNM_EXTGLOB) }
+              else
+                @ignored_callbacks << proc { |p| File.fnmatch(path_clean, p) }
+              end
             else
               # Add a specific-path ignore unless that path is already covered
               return if ignored?(path_clean)
               @ignored_callbacks << proc { |p| p == path_clean }
-=======
-        # Class to handle managing ignores
-        class IgnoreManager
-          def initialize(app)
-            @app = app
-
-            # Array of callbacks which can ass ignored
-            @ignored_callbacks = []
-          end
-
-          # Ignore a path or add an ignore callback
-          # @param [String, Regexp] path Path glob expression, or path regex
-          # @return [void]
-          def ignore(path=nil, &block)
-            if path.is_a? Regexp
-              @ignored_callbacks << proc { |p| p =~ path }
-            elsif path.is_a? String
-              path_clean = ::Middleman::Util.normalize_path(path)
-              if path_clean.include?('*') # It's a glob
-                if defined? File::FNM_EXTGLOB
-                  @ignored_callbacks << proc { |p| File.fnmatch(path_clean, p, File::FNM_EXTGLOB) }
-                else
-                  @ignored_callbacks << proc { |p| File.fnmatch(path_clean, p) }
-                end
-              else
-                # Add a specific-path ignore unless that path is already covered
-                return if ignored?(path_clean)
-                @ignored_callbacks << proc { |p| p == path_clean }
-              end
-            elsif block_given?
-              @ignored_callbacks << block
->>>>>>> 8a349322
             end
           elsif block_given?
             @ignored_callbacks << block
