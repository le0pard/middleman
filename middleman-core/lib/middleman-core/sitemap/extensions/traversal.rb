module Middleman
  module Sitemap
    module Extensions
      module Traversal
        # This resource's parent resource
        # @return [Middleman::Sitemap::Resource, nil]
        def parent
          parts = path.split('/')
          parts.pop if path.include?(app.config[:index_file])

          return nil if parts.length < 1

          parts.pop
          parts << app.config[:index_file]

          parent_path = '/' + parts.join('/')

          store.find_resource_by_destination_path(parent_path)
        end

        # This resource's child resources
        # @return [Array<Middleman::Sitemap::Resource>]
        def children
          return [] unless directory_index?

          if eponymous_directory?
            base_path = eponymous_directory_path
            prefix    = %r{^#{base_path.sub("/", "\\/")}}
          else
<<<<<<< HEAD
            base_path = path.sub("#{app.config[:index_file]}", '')
=======
            base_path = path.sub("#{app.index_file}", '')
>>>>>>> 8eabe4d3
            prefix    = %r{^#{base_path.sub("/", "\\/")}}
          end

          store.resources.select do |sub_resource|
            if sub_resource.path == path || sub_resource.path !~ prefix
              false
            else
              inner_path = sub_resource.path.sub(prefix, '')
              parts = inner_path.split('/')
              if parts.length == 1
                true
              elsif parts.length == 2
                parts.last == app.config[:index_file]
              else
                false
              end
            end
          end
        end

        # This resource's sibling resources
        # @return [Array<Middleman::Sitemap::Resource>]
        def siblings
          return [] unless parent
          parent.children.reject { |p| p == self }
        end

        # Whether this resource is either a directory index, or has the same name as an existing directory in the source
        # @return [Boolean]
        def directory_index?
          path.include?(app.config[:index_file]) || path =~ /\/$/ || eponymous_directory?
        end

        # Whether the resource has the same name as a directory in the source
        # (e.g., if the resource is named 'gallery.html' and a path exists named 'gallery/', this would return true)
        # @return [Boolean]
        def eponymous_directory?
          if !path.end_with?("/#{app.config[:index_file]}") && destination_path.end_with?("/#{app.config[:index_file]}")
            return true
          end
          full_path = File.join(app.source_dir, eponymous_directory_path)
<<<<<<< HEAD
          !!(File.exist?(full_path) && File.directory?(full_path))
=======
          File.exist?(full_path) && File.directory?(full_path)
>>>>>>> 8eabe4d3
        end

        # The path for this resource if it were a directory, and not a file
        # (e.g., for 'gallery.html' this would return 'gallery/')
        # @return [String]
        def eponymous_directory_path
          path.sub(ext, '/').sub(/\/$/, '') + '/'
        end
      end
    end
  end
end<|MERGE_RESOLUTION|>--- conflicted
+++ resolved
@@ -27,11 +27,7 @@
             base_path = eponymous_directory_path
             prefix    = %r{^#{base_path.sub("/", "\\/")}}
           else
-<<<<<<< HEAD
             base_path = path.sub("#{app.config[:index_file]}", '')
-=======
-            base_path = path.sub("#{app.index_file}", '')
->>>>>>> 8eabe4d3
             prefix    = %r{^#{base_path.sub("/", "\\/")}}
           end
 
@@ -73,11 +69,7 @@
             return true
           end
           full_path = File.join(app.source_dir, eponymous_directory_path)
-<<<<<<< HEAD
-          !!(File.exist?(full_path) && File.directory?(full_path))
-=======
           File.exist?(full_path) && File.directory?(full_path)
->>>>>>> 8eabe4d3
         end
 
         # The path for this resource if it were a directory, and not a file
