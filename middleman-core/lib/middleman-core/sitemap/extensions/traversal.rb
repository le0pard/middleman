--- conflicted
+++ resolved
@@ -12,13 +12,8 @@
           return nil if is_index && parts.length < 1
 
           test_expr = parts.join('\\/')
-<<<<<<< HEAD
           # eponymous reverse-lookup
           found = @store.resources.find do |candidate|
-=======
-          # A makeshift for eponymous reverse-lookup
-          found = store.resources.find do |candidate|
->>>>>>> 7b85a44a
             candidate.path =~ %r{^#{test_expr}(?:\.[a-zA-Z0-9]+|\/)$}
           end
 
@@ -26,11 +21,7 @@
             found
           else
             parts.pop if is_index
-<<<<<<< HEAD
             @store.find_resource_by_destination_path("#{parts.join('/')}/#{@app.config[:index_file]}")
-=======
-            store.find_resource_by_destination_path("#{parts.join('/')}/#{app.index_file}")
->>>>>>> 7b85a44a
           end
         end
 
@@ -84,12 +75,8 @@
           if !path.end_with?("/#{@app.config[:index_file]}") && destination_path.end_with?("/#{@app.config[:index_file]}")
             return true
           end
-<<<<<<< HEAD
+
           full_path = File.join(@app.source_dir, eponymous_directory_path)
-=======
-
-          full_path = File.join(app.source_dir, eponymous_directory_path)
->>>>>>> 7b85a44a
           File.exist?(full_path) && File.directory?(full_path)
         end
 
