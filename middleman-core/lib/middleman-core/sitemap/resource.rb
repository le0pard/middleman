--- conflicted
+++ resolved
@@ -46,8 +46,7 @@
       def initialize(store, path, source_file=nil)
         @store       = store
         @app         = @store.app
-<<<<<<< HEAD
-        @path        = path.gsub(' ', '%20') # handle spaces in filenames
+        @path        = path
 
         if source_file && source_file.is_a?(String)
           source_file = Pathname(source_file)
@@ -59,10 +58,6 @@
           @source_file = source_file
         end
 
-=======
-        @path        = path
-        @source_file = source_file
->>>>>>> fbe71f51
         @destination_path = @path
 
         # Options are generally rendering/sitemap options
