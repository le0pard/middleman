--- conflicted
+++ resolved
@@ -46,11 +46,7 @@
         @source_file = source_file
         @destination_path = @path
 
-<<<<<<< HEAD
         @local_metadata = { options: {}, locals: {} }
-=======
-        @local_metadata = { options: {}, locals: {}, page: {}, blocks: [] }
->>>>>>> 8eabe4d3
       end
 
       # Whether this resource has a template file
@@ -66,35 +62,18 @@
         result = store.metadata_for_path(path).dup
 
         file_meta = store.metadata_for_file(source_file).dup
-<<<<<<< HEAD
         result.deep_merge!(file_meta)
 
         local_meta = @local_metadata.dup
-=======
-        result[:blocks] += file_meta.delete(:blocks) if file_meta.key?(:blocks)
-        result.deep_merge!(file_meta)
-
-        local_meta = @local_metadata.dup
-        result[:blocks] += local_meta.delete(:blocks) if local_meta.key?(:blocks)
->>>>>>> 8eabe4d3
         result.deep_merge!(local_meta)
 
         result
       end
 
       # Merge in new metadata specific to this resource.
-<<<<<<< HEAD
       # @param [Hash] meta A metadata block like provides_metadata_for_path takes
       def add_metadata(meta={})
         @local_metadata.deep_merge!(meta.dup)
-=======
-      # @param [Hash] metadata A metadata block like provides_metadata_for_path takes
-      def add_metadata(metadata={}, &block)
-        metadata = metadata.dup
-        @local_metadata[:blocks] += metadata.delete(:blocks) if metadata.key?(:blocks)
-        @local_metadata.deep_merge!(metadata)
-        @local_metadata[:blocks] += [block] if block_given?
->>>>>>> 8eabe4d3
       end
 
       # The output/preview URL for this resource
@@ -113,15 +92,8 @@
 
       # Render this resource
       # @return [String]
-<<<<<<< HEAD
       def render(opts={}, locs={})
-        unless template?
-          return ::Middleman::FileRenderer.new(@app, source_file).get_template_data_for_file
-        end
-=======
-      def render(opts={}, locs={}, &block)
-        return app.template_data_for_file(source_file) unless template?
->>>>>>> 8eabe4d3
+        return ::Middleman::FileRenderer.new(@app, source_file).template_data_for_file unless template?
 
         relative_source = Pathname(source_file).relative_path_from(Pathname(app.root))
 
@@ -129,18 +101,7 @@
           md   = metadata.dup
           opts = md[:options].deep_merge(opts)
           locs = md[:locals].deep_merge(locs)
-<<<<<<< HEAD
           locs[:current_path] ||= destination_path
-=======
-
-          # Forward remaining data to helpers
-          app.data.store('page', md[:page]) if md.key?(:page)
-
-          blocks = Array(md[:blocks]).dup
-          blocks << block if block_given?
-
-          app.current_path ||= destination_path
->>>>>>> 8eabe4d3
 
           # Certain output file types don't use layouts
           unless opts.key?(:layout)
