--- conflicted
+++ resolved
@@ -189,7 +189,6 @@
 
           @resources = []
 
-<<<<<<< HEAD
           @resource_list_manipulators.each do |m|
             @app.logger.debug "== Running manipulator: #{m[:name]}"
             @resources = m[:manipulator].send(m[:custom_name] || :manipulate_resource_list, @resources)
@@ -198,14 +197,6 @@
             reset_lookup_cache!
 
             # Rebuild cache
-=======
-          @resource_list_manipulators.each do |(_, inst)|
-            @resources = inst.manipulate_resource_list(@resources)
-
-            # Reset lookup cache
-            reset_lookup_cache!
-            
->>>>>>> 8a349322
             @resources.each do |resource|
               @_lookup_by_path[resource.path] = resource
               @_lookup_by_destination_path[resource.destination_path] = resource
@@ -213,11 +204,8 @@
 
             invalidate_resources_not_ignored_cache!
           end
-<<<<<<< HEAD
 
           @update_count += 1
-=======
->>>>>>> 8a349322
         end
       end
 
