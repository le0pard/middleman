require 'active_support/core_ext/hash/keys'
require 'pathname'

# Parsing YAML frontmatter
require 'yaml'

# Parsing JSON frontmatter
require 'active_support/json'

# Extensions namespace
module Middleman::CoreExtensions
  class FrontMatter < ::Middleman::Extension
    # Try to run after routing but before directory_indexes
    self.resource_list_manipulator_priority = 90

    YAML_ERRORS = [StandardError]

    # https://github.com/tenderlove/psych/issues/23
    if defined?(Psych) && defined?(Psych::SyntaxError)
      YAML_ERRORS << Psych::SyntaxError
    end

    def initialize(app, options_hash={}, &block)
      super

      @cache = {}
    end

    def before_configuration
      app.files.on_change(:source, &method(:clear_data))
    end

    # @return Array<Middleman::Sitemap::Resource>
    Contract ResourceList => ResourceList
    def manipulate_resource_list(resources)
      resources.each do |resource|
        next if resource.source_file.nil?

        fmdata = data(resource.source_file[:full_path].to_s).first.dup

        # Copy over special options
        # TODO: Should we make people put these under "options" instead of having
        # special known keys?
        opts = fmdata.extract!(:layout, :layout_engine, :renderer_options, :directory_index, :content_type)
        opts[:renderer_options].symbolize_keys! if opts.key?(:renderer_options)

        ignored = fmdata.delete(:ignored)

        # TODO: Enhance data? NOOOO
        # TODO: stringify-keys? immutable/freeze?

        resource.add_metadata options: opts, page: fmdata

        resource.ignore! if ignored == true && !resource.is_a?(::Middleman::Sitemap::ProxyResource)

        # TODO: Save new template here somewhere?
      end
    end

    # Get the template data from a path
    # @param [String] path
    # @return [String]
    Contract String => Maybe[String]
    def template_data_for_file(path)
      data(path).last
    end

<<<<<<< HEAD
    Contract String => [Hash, Maybe[String]]
    def data(path)
      file = app.files.find(:source, path)
=======
      # This page's frontmatter without being enhanced for access by either symbols or strings.
      # Used internally
      # @private
      # @return [Hash]
      def raw_data
        data = app.extensions[:frontmatter].data(source_file).first

        if proxy?
          url_data = app.extensions[:frontmatter].data(File.join(app.source_dir, url).chomp('/')).first
          data     = data.deep_merge(url_data)
        end

        data
      end
>>>>>>> fbe71f51

      return [{}, nil] unless file

      @cache[file[:full_path]] ||= frontmatter_and_content(file[:full_path])
    end

    Contract ArrayOf[IsA['Middleman::SourceFile']], ArrayOf[IsA['Middleman::SourceFile']] => Any
    def clear_data(updated_files, removed_files)
      (updated_files + removed_files).each do |file|
        @cache.delete(file[:full_path])
      end
    end

    # Get the frontmatter and plain content from a file
    # @param [String] path
    # @return [Array<Middleman::Util::HashWithIndifferentAccess, String>]
    Contract Pathname => [Hash, Maybe[String]]
    def frontmatter_and_content(full_path)
      data = {}

      return [data, nil] if ::Middleman::Util.binary?(full_path)

      # Avoid weird race condition when a file is renamed.
      content = begin
        File.read(full_path)
      rescue ::EOFError
      rescue ::IOError
      rescue ::Errno::ENOENT
        ''
      end

      begin
        if content =~ /\A.*coding:/
          lines = content.split(/\n/)
          lines.shift
          content = lines.join("\n")
        end

        result = parse_yaml_front_matter(content, full_path) || parse_json_front_matter(content, full_path)
        return result if result
      rescue
        # Probably a binary file, move on
      end

      [data, content]
    end

    private

    # Parse YAML frontmatter out of a string
    # @param [String] content
    # @return [Array<Hash, String>]
    Contract String, Pathname => Maybe[[Hash, String]]
    def parse_yaml_front_matter(content, full_path)
      yaml_regex = /\A(---\s*\n.*?\n?)^((---|\.\.\.)\s*$\n?)/m
      if content =~ yaml_regex
        content = content.sub(yaml_regex, '')

        begin
          data = YAML.load($1) || {}
          data = data.symbolize_keys
        rescue *YAML_ERRORS => e
          app.logger.error "YAML Exception parsing #{full_path}: #{e.message}"
          return nil
        end
      else
        return nil
      end

      [data, content]
    rescue
      [{}, content]
    end

    # Parse JSON frontmatter out of a string
    # @param [String] content
    # @return [Array<Hash, String>]
    Contract String, Pathname => Maybe[[Hash, String]]
    def parse_json_front_matter(content, full_path)
      json_regex = /\A(;;;\s*\n.*?\n?)^(;;;\s*$\n?)/m

      if content =~ json_regex
        content = content.sub(json_regex, '')

        begin
          json = ($1 + $2).sub(';;;', '{').sub(';;;', '}')
          data = ActiveSupport::JSON.decode(json).symbolize_keys
        rescue => e
          app.logger.error "JSON Exception parsing #{full_path}: #{e.message}"
          return nil
        end

      else
        return nil
      end

      [data, content]
    rescue
      [{}, content]
    end
  end
end<|MERGE_RESOLUTION|>--- conflicted
+++ resolved
@@ -65,26 +65,9 @@
       data(path).last
     end
 
-<<<<<<< HEAD
     Contract String => [Hash, Maybe[String]]
     def data(path)
       file = app.files.find(:source, path)
-=======
-      # This page's frontmatter without being enhanced for access by either symbols or strings.
-      # Used internally
-      # @private
-      # @return [Hash]
-      def raw_data
-        data = app.extensions[:frontmatter].data(source_file).first
-
-        if proxy?
-          url_data = app.extensions[:frontmatter].data(File.join(app.source_dir, url).chomp('/')).first
-          data     = data.deep_merge(url_data)
-        end
-
-        data
-      end
->>>>>>> fbe71f51
 
       return [{}, nil] unless file
 
@@ -171,7 +154,7 @@
 
         begin
           json = ($1 + $2).sub(';;;', '{').sub(';;;', '}')
-          data = ActiveSupport::JSON.decode(json).symbolize_keys
+          data = ::ActiveSupport::JSON.decode(json).symbolize_keys
         rescue => e
           app.logger.error "JSON Exception parsing #{full_path}: #{e.message}"
           return nil
