require 'active_support/core_ext/hash/keys'
require 'pathname'

# Parsing YAML frontmatter
require 'yaml'

# Parsing JSON frontmatter
require 'active_support/json'

# Extensions namespace
module Middleman::CoreExtensions
  class FrontMatter < ::Middleman::Extension
    # Try to run after routing but before directory_indexes
    self.resource_list_manipulator_priority = 90

    YAML_ERRORS = [StandardError]

    # https://github.com/tenderlove/psych/issues/23
    if defined?(Psych) && defined?(Psych::SyntaxError)
      YAML_ERRORS << Psych::SyntaxError
    end

    def initialize(app, options_hash={}, &block)
      super

      @cache = {}
    end

    def before_configuration
      app.files.changed(:source, &method(:clear_data))
    end

    # @return Array<Middleman::Sitemap::Resource>
    Contract ResourceList => ResourceList
    def manipulate_resource_list(resources)
      resources.each do |resource|
        next if resource.source_file.nil?

        fmdata = data(resource.source_file[:full_path].to_s).first.dup

        # Copy over special options
        # TODO: Should we make people put these under "options" instead of having
        # special known keys?
        opts = fmdata.extract!(:layout, :layout_engine, :renderer_options, :directory_index, :content_type)
        opts[:renderer_options].symbolize_keys! if opts.key?(:renderer_options)

        ignored = fmdata.delete(:ignored)

        # TODO: Enhance data? NOOOO
        # TODO: stringify-keys? immutable/freeze?

        resource.add_metadata options: opts, page: fmdata

        resource.ignore! if ignored == true && !resource.is_a?(::Middleman::Sitemap::ProxyResource)

        # TODO: Save new template here somewhere?
      end
    end

    # Get the template data from a path
    # @param [String] path
    # @return [String]
    Contract String => Maybe[String]
    def template_data_for_file(path)
      data(path).last
    end

    Contract String => [Hash, Maybe[String]]
    def data(path)
      file = app.files.find(:source, path)

      return [{}, nil] unless file

      @cache[file[:full_path]] ||= frontmatter_and_content(file[:full_path])
    end

    Contract ArrayOf[IsA['Middleman::SourceFile']], ArrayOf[IsA['Middleman::SourceFile']] => Any
    def clear_data(updated_files, removed_files)
      (updated_files + removed_files).each do |file|
        @cache.delete(file[:full_path])
      end
    end

    # Get the frontmatter and plain content from a file
    # @param [String] path
    # @return [Array<Middleman::Util::HashWithIndifferentAccess, String>]
    Contract Pathname => [Hash, Maybe[String]]
    def frontmatter_and_content(full_path)
      data = {}

      return [data, nil] if ::Middleman::Util.binary?(full_path)

      content = File.read(full_path)

      begin
        if content =~ /\A.*coding:/
          lines = content.split(/\n/)
          lines.shift
          content = lines.join("\n")
        end

        result = parse_yaml_front_matter(content, full_path) || parse_json_front_matter(content, full_path)
        return result if result
      rescue
        # Probably a binary file, move on
      end

      [data, content]
    end

    private

    # Parse YAML frontmatter out of a string
    # @param [String] content
    # @return [Array<Hash, String>]
    Contract String, Pathname => Maybe[[Hash, String]]
    def parse_yaml_front_matter(content, full_path)
      yaml_regex = /\A(---\s*\n.*?\n?)^((---|\.\.\.)\s*$\n?)/m
      if content =~ yaml_regex
        content = content.sub(yaml_regex, '')

        begin
          data = YAML.load($1) || {}
          data = data.symbolize_keys
        rescue *YAML_ERRORS => e
          app.logger.error "YAML Exception parsing #{full_path}: #{e.message}"
          return nil
        end
      else
        return nil
      end

      [data, content]
    rescue
      [{}, content]
    end

    # Parse JSON frontmatter out of a string
    # @param [String] content
    # @return [Array<Hash, String>]
    Contract String, Pathname => Maybe[[Hash, String]]
    def parse_json_front_matter(content, full_path)
      json_regex = /\A(;;;\s*\n.*?\n?)^(;;;\s*$\n?)/m

      if content =~ json_regex
        content = content.sub(json_regex, '')

        begin
          json = ($1 + $2).sub(';;;', '{').sub(';;;', '}')
          data = ActiveSupport::JSON.decode(json).symbolize_keys
        rescue => e
          app.logger.error "JSON Exception parsing #{full_path}: #{e.message}"
          return nil
        end

      else
        return nil
      end

      [data, content]
    rescue
      [{}, content]
    end
<<<<<<< HEAD
=======

    # Get the frontmatter and plain content from a file
    # @param [String] path
    # @return [Array<Thor::CoreExt::HashWithIndifferentAccess, String>]
    def frontmatter_and_content(path)
      full_path = if Pathname(path).relative?
        File.join(app.source_dir, path)
      else
        path
      end

      data = {}

      return [data, nil] if !app.files.exists?(full_path) || ::Middleman::Util.binary?(full_path)

      # Avoid weird race condition when a file is renamed.
      content = begin
        File.read(full_path)
      rescue ::EOFError
      rescue ::IOError
      rescue ::Errno::ENOENT
        ''
      end

      begin
        if content =~ /\A.*coding:/
          lines = content.split(/\n/)
          lines.shift
          content = lines.join("\n")
        end

        result = parse_yaml_front_matter(content, full_path) || parse_json_front_matter(content, full_path)
        return result if result
      rescue
        # Probably a binary file, move on
      end

      [data, content]
    end

    def normalize_path(path)
      path.sub(%r{^#{Regexp.escape(app.source_dir)}\/}, '')
    end
>>>>>>> 17eb54b9
  end
end<|MERGE_RESOLUTION|>--- conflicted
+++ resolved
@@ -90,7 +90,14 @@
 
       return [data, nil] if ::Middleman::Util.binary?(full_path)
 
-      content = File.read(full_path)
+      # Avoid weird race condition when a file is renamed.
+      content = begin
+        File.read(full_path)
+      rescue ::EOFError
+      rescue ::IOError
+      rescue ::Errno::ENOENT
+        ''
+      end
 
       begin
         if content =~ /\A.*coding:/
@@ -161,51 +168,5 @@
     rescue
       [{}, content]
     end
-<<<<<<< HEAD
-=======
-
-    # Get the frontmatter and plain content from a file
-    # @param [String] path
-    # @return [Array<Thor::CoreExt::HashWithIndifferentAccess, String>]
-    def frontmatter_and_content(path)
-      full_path = if Pathname(path).relative?
-        File.join(app.source_dir, path)
-      else
-        path
-      end
-
-      data = {}
-
-      return [data, nil] if !app.files.exists?(full_path) || ::Middleman::Util.binary?(full_path)
-
-      # Avoid weird race condition when a file is renamed.
-      content = begin
-        File.read(full_path)
-      rescue ::EOFError
-      rescue ::IOError
-      rescue ::Errno::ENOENT
-        ''
-      end
-
-      begin
-        if content =~ /\A.*coding:/
-          lines = content.split(/\n/)
-          lines.shift
-          content = lines.join("\n")
-        end
-
-        result = parse_yaml_front_matter(content, full_path) || parse_json_front_matter(content, full_path)
-        return result if result
-      rescue
-        # Probably a binary file, move on
-      end
-
-      [data, content]
-    end
-
-    def normalize_path(path)
-      path.sub(%r{^#{Regexp.escape(app.source_dir)}\/}, '')
-    end
->>>>>>> 17eb54b9
   end
 end