--- conflicted
+++ resolved
@@ -43,7 +43,6 @@
           data[opt] = fmdata[opt] unless fmdata[opt].nil?
         end
 
-<<<<<<< HEAD
         if fmdata[:renderer_options]
           data[:renderer_options] = {}
           fmdata[:renderer_options].each do |k, v|
@@ -52,9 +51,6 @@
         end
 
         { options: data }
-=======
-        { options: data, page: ::Middleman::Util.recursively_enhance(fmdata).freeze }
->>>>>>> 8eabe4d3
       end
     end
 
@@ -123,10 +119,7 @@
     end
 
     private
-<<<<<<< HEAD
-=======
-
->>>>>>> 8eabe4d3
+
     # Parse YAML frontmatter out of a string
     # @param [String] content
     # @return [Array<Hash, String>]
