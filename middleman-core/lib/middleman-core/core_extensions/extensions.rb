--- conflicted
+++ resolved
@@ -50,10 +50,6 @@
           app.send :include, InstanceMethods
           app.delegate :configure, to: :"self.class"
         end
-<<<<<<< HEAD
-=======
-        alias_method :included, :registered
->>>>>>> 8eabe4d3
       end
 
       # Class methods
@@ -65,30 +61,6 @@
         def configure(env, &block)
           send("#{env}_config", &block)
         end
-<<<<<<< HEAD
-=======
-
-        # Register a new extension
-        #
-        # @param [Module] extension Extension modules to register
-        # @param [Hash] options Per-extension options hash
-        # @return [void]
-        def register(extension, options={}, &block)
-          if extension.instance_of?(Class) && extension.ancestors.include?(::Middleman::Extension)
-            extension.new(self, options, &block)
-          else
-            extend extension
-            if extension.respond_to?(:registered)
-              if extension.method(:registered).arity == 1
-                extension.registered(self, &block)
-              else
-                extension.registered(self, options, &block)
-              end
-            end
-            extension
-          end
-        end
->>>>>>> 8eabe4d3
       end
 
       # Instance methods
