# Shutup Tilt Warnings
# @private
class Tilt::Template
  def warn(*args)
    # Kernel.warn(*args)
  end
end

# Rendering extension
module Middleman
  module CoreExtensions
    module Rendering

      # Setup extension
      class << self

        # Once registered
        def registered(app)
          # Include methods
          app.send :include, InstanceMethods

          # Activate custom renderers
          require "middleman-core/renderers/erb"
          app.register Middleman::Renderers::ERb

          # CoffeeScript Support
          begin
            require "middleman-core/renderers/coffee_script"
            app.register Middleman::Renderers::CoffeeScript
          rescue LoadError
          end

          # Haml Support
          begin
            require "middleman-core/renderers/haml"
            app.register Middleman::Renderers::Haml
          rescue LoadError
          end

          # Sass Support
          begin
            require "middleman-core/renderers/sass"
            app.register Middleman::Renderers::Sass
          rescue LoadError
          end

          # Markdown Support
          require "middleman-core/renderers/markdown"
          app.register Middleman::Renderers::Markdown

          # Liquid Support
          begin
            require "middleman-core/renderers/liquid"
            app.register Middleman::Renderers::Liquid
          rescue LoadError
          end

          # Slim Support
          begin
            require "middleman-core/renderers/slim"
            app.register Middleman::Renderers::Slim
          rescue LoadError
          end

          # Less Support
          begin
            require "middleman-core/renderers/less"
            app.register Middleman::Renderers::Less
          rescue LoadError
          end

          # Stylus Support
          begin
            require "middleman-core/renderers/stylus"
            app.register Middleman::Renderers::Stylus
          rescue LoadError
          end
<<<<<<< HEAD
=======

          # Clean up missing Tilt exts
          app.after_configuration do
            Tilt.mappings.each do |key, klasses|
              begin
                Tilt[".#{key}"]
              rescue LoadError
                Tilt.mappings.delete(key)
              rescue NameError
                Tilt.mappings.delete(key)
              end
            end
          end
>>>>>>> 7c9c4d03
        end

        alias :included :registered
      end

      # Custom error class for handling
      class TemplateNotFound < RuntimeError
      end

      # Rendering instance methods
      module InstanceMethods

        # Add or overwrite a default template extension
        #
        # @param [Hash] extension_map
        # @return [Hash]
        def template_extensions(extension_map=nil)
          @_template_extensions ||= {}
          @_template_extensions.merge!(extension_map) if extension_map
          @_template_extensions
        end

        # Render a template, with layout, given a path
        #
        # @param [String] path
        # @param [Hash] locs
        # @param [Hash] opts
        # @return [String]
        def render_template(path, locs={}, opts={}, blocks=[])
          # Detect the remdering engine from the extension
          extension = File.extname(path)
          engine = extension[1..-1].to_sym

          # Store last engine for later (could be inside nested renders)
          @current_engine, engine_was = engine, @current_engine

          # Use a dup of self as a context so that instance variables set within
          # the template don't persist for other templates.
          context = self.dup
          blocks.each do |block|
            context.instance_eval(&block)
          end

          # Store current locs/opts for later
          @current_locs = locs, @current_opts = opts

          # Keep rendering template until we've used up all extensions. This
          # handles cases like `style.css.sass.erb`
          content = nil
          while ::Tilt[path]
            begin
              opts[:template_body] = content if content
              content = render_individual_file(path, locs, opts, context)
              path = File.basename(path, File.extname(path))
            rescue LocalJumpError => e
              raise "Tried to render a layout (calls yield) at #{path} like it was a template. Non-default layouts need to be in #{source}/layouts."
            end
          end

          # Certain output file types don't use layouts
          needs_layout = !%w(.js .json .css .txt).include?(File.extname(path))

          # If we need a layout and have a layout, use it
          if needs_layout && layout_path = fetch_layout(engine, opts)
            content = render_individual_file(layout_path, locs, opts, context) { content }
          end

          # Return result
          content
        ensure
          # Pop all the saved variables from earlier as we may be returning to a
          # previous render (layouts, partials, nested layouts).
          @current_engine = engine_was
          @content_blocks = nil
          @current_locs = nil
          @current_opts = nil
        end

        # Sinatra/Padrino compatible render method signature referenced by some view
        # helpers. Especially partials.
        #
        # @param [String, Symbol] engine
        # @param [String, Symbol] data
        # @param [Hash] options
        # @return [String]
        def render(engine, data, options={}, &block)
          data = data.to_s

          locals = options[:locals]

          found_partial = false
          engine        = nil

          # If the path is known to the sitemap
          if resource = sitemap.find_resource_by_path(current_path)
            current_dir = File.dirname(resource.source_file)
            engine = File.extname(resource.source_file)[1..-1].to_sym

            # Look for partials relative to the current path
            if current_dir != self.source_dir
              relative_dir = File.join(current_dir.sub("#{self.source_dir}/", ""), data)

              # Try to use the current engine first
              found_partial, found_engine = resolve_template(relative_dir, :preferred_engine => engine, :try_without_underscore => true)

              # Fall back to any engine available
              if !found_partial
                found_partial, found_engine = resolve_template(relative_dir, :try_without_underscore => true)
              end
            end
          end

          # Look in the root for the partial with the current engine
          if !found_partial && !engine.nil?
            found_partial, found_engine = resolve_template(data, :preferred_engine => engine, :try_without_underscore => true)
          end

          # Look in the root with any engine
          if !found_partial
            found_partial, found_engine = resolve_template(data, :try_without_underscore => true)
          end

          # Render the partial if found, otherwide throw exception
          if found_partial
            render_individual_file(found_partial, locals, options, self, &block)
          else
            raise ::Middleman::CoreExtensions::Rendering::TemplateNotFound, "Could not locate partial: #{data}"
          end
        end

        # Render an on-disk file. Used for everything, including layouts.
        #
        # @param [String, Symbol] path
        # @param [Hash] locs
        # @param [Hash] opts
        # @param [Class] context
        # @return [String]
        def render_individual_file(path, locs = {}, opts = {}, context = self, &block)
          path = path.to_s

          # Save current buffer for later
          @_out_buf, _buf_was = "", @_out_buf

          # Read from disk or cache the contents of the file
          body = if opts[:template_body]
            opts.delete(:template_body)
          else
            template_data_for_file(path)
          end

          # Merge per-extension options from config
          extension = File.extname(path)
          options = opts.merge(options_for_ext(extension))
          options[:outvar] ||= '@_out_buf'

          # Read compiled template from disk or cache
          template = cache.fetch(:compiled_template, options, body) do
            ::Tilt.new(path, 1, options) { body }
          end

          # Render using Tilt
          template.render(context, locs, &block)
        ensure
          # Reset stored buffer
          @_out_buf = _buf_was
        end

        # Get the template data from a path
        # @param [String] path
        # @return [String]
        def template_data_for_file(path)
          File.read(File.expand_path(path, source_dir))
        end

        # Get a hash of configuration options for a given file extension, from
        # config.rb
        #
        # @param [String] ext
        # @return [Hash]
        def options_for_ext(ext)
          # Read options for extension from config/Tilt or cache
          cache.fetch(:options_for_ext, ext) do
            options = {}

            # Find all the engines which handle this extension in tilt. Look for
            # config variables of that name and merge it
            extension_class = ::Tilt[ext]
            ::Tilt.mappings.each do |ext, engines|
              next unless engines.include? extension_class
              engine_options = config[ext.to_sym] || {}
              options.merge!(engine_options)
            end

            options
          end
        end

        # Find a layout for a given engine
        #
        # @param [Symbol] engine
        # @param [Hash] opts
        # @return [String]
        def fetch_layout(engine, opts)
          # The layout name comes from either the system default or the options
          local_layout = opts.has_key?(:layout) ? opts[:layout] : config[:layout]
          return false unless local_layout

          # Look for engine-specific options
          engine_options = respond_to?(engine) ? send(engine) : {}

          # The engine for the layout can be set in options, engine_options or passed
          # into this method
          layout_engine = if opts.has_key?(:layout_engine)
            opts[:layout_engine]
          elsif engine_options.has_key?(:layout_engine)
            engine_options[:layout_engine]
          else
            engine
          end

          # Automatic mode
          if local_layout == :_auto_layout
            # Look for :layout of any extension
            # If found, use it. If not, continue
            locate_layout(:layout, layout_engine) || false
          else
            # Look for specific layout
            # If found, use it. If not, error.
            if layout_path = locate_layout(local_layout, layout_engine)
              layout_path
            else
              raise ::Middleman::CoreExtensions::Rendering::TemplateNotFound, "Could not locate layout: #{local_layout}"
            end
          end
        end

        # Find a layout on-disk, optionally using a specific engine
        # @param [String] name
        # @param [Symbol] preferred_engine
        # @return [String]
        def locate_layout(name, preferred_engine=nil)
          # Whether we've found the layout
          layout_path = false

          # If we prefer a specific engine
          if !preferred_engine.nil?
            # Check root
            layout_path, layout_engine = resolve_template(name, :preferred_engine => preferred_engine)

            # Check layouts folder
            if !layout_path
              layout_path, layout_engine = resolve_template(File.join("layouts", name.to_s), :preferred_engine => preferred_engine)
            end
          end

          # Check root, no preference
          if !layout_path
            layout_path, layout_engine = resolve_template(name)
          end

          # Check layouts folder, no preference
          if !layout_path
            layout_path, layout_engine = resolve_template(File.join("layouts", name.to_s))
          end

          # Return the path
          layout_path
        end

        # Allow layouts to be wrapped in the contents of other layouts
        # @param [String, Symbol] layout_name
        # @return [void]
        def wrap_layout(layout_name, &block)
          # Save current buffer for later
          @_out_buf, _buf_was = "", @_out_buf

          layout_path = locate_layout(layout_name, current_engine)

          extension = File.extname(layout_path)
          engine = extension[1..-1].to_sym

          # Store last engine for later (could be inside nested renders)
          @current_engine, engine_was = engine, @current_engine

          begin
            content = if block_given?
              capture_html(&block)
            else
              ""
            end
          ensure
            # Reset stored buffer
            @_out_buf = _buf_was
          end

          concat_content render_individual_file(layout_path, @current_locs || {}, @current_opts || {}, self) { content }
        ensure
          @current_engine = engine_was
        end

        # The currently rendering engine
        # @return [Symbol, nil]
        def current_engine
          @current_engine ||= nil
        end

        # Find a template on disk given a output path
        # @param [String] request_path
        # @param [Hash] options
        # @return [Array<String, Symbol>, Boolean]
        def resolve_template(request_path, options={})
          # Find the path by searching or using the cache
          request_path = request_path.to_s
          cache.fetch(:resolve_template, request_path, options) do
            relative_path = request_path.sub(%r{^/}, "")
            on_disk_path  = File.expand_path(relative_path, self.source_dir)

            # By default, any engine will do
            preferred_engine = "*"

            # Unless we're specifically looking for a preferred engine
            if options.has_key?(:preferred_engine)
              extension_class = ::Tilt[options[:preferred_engine]]
              matched_exts = []

              # Get a list of extensions for a preferred engine
              # TODO: Cache this
              ::Tilt.mappings.each do |ext, engines|
                next unless engines.include? extension_class
                matched_exts << ext
              end

              # Change the glob to only look for the matched extensions
              if matched_exts.length > 0
                preferred_engine = "{" + matched_exts.join(",") + "}"
              else
                return false
              end
            end

            # Look for files that match
            path_with_ext = on_disk_path + "." + preferred_engine

            found_path = Dir[path_with_ext].find do |path|
              ::Tilt[path]
            end

            if !found_path && options[:try_without_underscore] &&
              path_no_underscore = path_with_ext.
                sub(relative_path, relative_path.sub(/^_/, "").
                sub(/\/_/, "/"))
              found_path = Dir[path_no_underscore].find do |path|
                ::Tilt[path]
              end
            end

            # If we found one, return it and the found engine
            if found_path || (File.exists?(on_disk_path) && !File.directory?(on_disk_path))
              engine = found_path ? File.extname(found_path)[1..-1].to_sym : nil
              [ found_path || on_disk_path, engine ]
            else
              false
            end
          end
        end
      end
    end
  end
end<|MERGE_RESOLUTION|>--- conflicted
+++ resolved
@@ -75,8 +75,6 @@
             app.register Middleman::Renderers::Stylus
           rescue LoadError
           end
-<<<<<<< HEAD
-=======
 
           # Clean up missing Tilt exts
           app.after_configuration do
@@ -90,7 +88,6 @@
               end
             end
           end
->>>>>>> 7c9c4d03
         end
 
         alias :included :registered
