# Shutup Tilt Warnings
# @private
class Tilt::Template
  def warn(*)
  end
end

# Rendering extension
# rubocop:disable UnderscorePrefixedVariableName
module Middleman
  module CoreExtensions
    module Rendering
      # Setup extension
      class << self
        # Once registered
        def registered(app)
          # Include methods
          app.send :include, InstanceMethods

          app.define_hook :before_render
          app.define_hook :after_render

          ::Tilt.mappings.delete('html') # WTF, Tilt?
          ::Tilt.mappings.delete('csv')

          require 'active_support/core_ext/string/output_safety'

          # Activate custom renderers
          require 'middleman-core/renderers/erb'
          app.register Middleman::Renderers::ERb

          # CoffeeScript Support
          begin
            require 'middleman-core/renderers/coffee_script'
            app.register Middleman::Renderers::CoffeeScript
          rescue LoadError
          end

          # Haml Support
          begin
            require 'middleman-core/renderers/haml'
            app.register Middleman::Renderers::Haml
          rescue LoadError
          end

          # Sass Support
          begin
            require 'middleman-core/renderers/sass'
            app.register Middleman::Renderers::Sass
          rescue LoadError
          end

          # Markdown Support
          require 'middleman-core/renderers/markdown'
          app.register Middleman::Renderers::Markdown

          # AsciiDoc Support
          begin
            require 'middleman-core/renderers/asciidoc'
            app.register Middleman::Renderers::AsciiDoc
          rescue LoadError
          end

          # Liquid Support
          begin
            require 'middleman-core/renderers/liquid'
            app.register Middleman::Renderers::Liquid
          rescue LoadError
          end

          # Slim Support
          begin
            require 'middleman-core/renderers/slim'
            app.register Middleman::Renderers::Slim
          rescue LoadError
          end

          # Less Support
          begin
            require 'middleman-core/renderers/less'
            app.register Middleman::Renderers::Less
          rescue LoadError
          end

          # Stylus Support
          begin
            require 'middleman-core/renderers/stylus'
            app.register Middleman::Renderers::Stylus
          rescue LoadError
          end

          # Clean up missing Tilt exts
          app.after_configuration do
            Tilt.mappings.each do |key, _|
              begin
                Tilt[".#{key}"]
              rescue LoadError, NameError
                Tilt.mappings.delete(key)
              end
            end
          end
        end

        alias_method :included, :registered
      end

      # Custom error class for handling
      class TemplateNotFound < RuntimeError
      end

      # Rendering instance methods
      module InstanceMethods
        # Add or overwrite a default template extension
        #
        # @param [Hash] extension_map
        # @return [Hash]
        def template_extensions(extension_map=nil)
          @_template_extensions ||= {}
          @_template_extensions.merge!(extension_map) if extension_map
          @_template_extensions
        end

        # Render a template, with layout, given a path
        #
        # @param [String] path
        # @param [Hash] locs
        # @param [Hash] opts
        # @return [String]
        def render_template(path, locs={}, opts={}, blocks=[])
          extension = File.extname(path)
          engine = extension[1..-1].to_sym

          if defined?(::I18n)
            old_locale = ::I18n.locale
            ::I18n.locale = opts[:lang] if opts[:lang]
          end

          # Use a dup of self as a context so that instance variables set within
          # the template don't persist for other templates.
          context = dup
          blocks.each do |block|
            context.instance_eval(&block)
          end

          # Store current locs/opts for later
          @current_locs = locs
          @current_opts = opts

          content = _render_with_all_renderers(path, locs, context, opts)

          # If we need a layout and have a layout, use it
          if layout_path = fetch_layout(engine, opts)
            content = render_individual_file(layout_path, locs, opts, context) { content }
          end

          # Return result
          content
        ensure
          # Pop all the saved variables from earlier as we may be returning to a
          # previous render (layouts, partials, nested layouts).
          ::I18n.locale = old_locale if defined?(::I18n)
          @content_blocks = nil
          @current_locs = nil
          @current_opts = nil
        end

        private

        def _render_with_all_renderers(path, locs, context, opts, &block)
          # Keep rendering template until we've used up all extensions. This
          # handles cases like `style.css.sass.erb`
          content = nil

          while ::Tilt[path]
            begin
              opts[:template_body] = content if content

              content = if block_given?
                          render_individual_file(path, locs, opts, context, &block)
                        else
                          render_individual_file(path, locs, opts, context)
                        end

              path = File.basename(path, File.extname(path))
            rescue LocalJumpError
              raise "Tried to render a layout (calls yield) at #{path} like it was a template. Non-default layouts need to be in #{source}/#{config[:layouts_dir]}."
            end
          end

          content
        end

        public

        # Sinatra/Padrino compatible render method signature referenced by some view
        # helpers. Especially partials.
        #
        # @param [String, Symbol] engine
        # @param [String, Symbol] data
        # @param [Hash] options
        # @return [String]
        def render(_, data, options={}, &block)
          partial_name = data.to_s
          found_partial = locate_partial(partial_name, false) || locate_partial(partial_name, true)

          # Look in the partials_dir for the partial with the current engine
          unless found_partial
            partials_path = File.join(config[:partials_dir], partial_name)
            found_partial = locate_partial(partials_path, false) || locate_partial(partials_path, true)
          end

          raise ::Middleman::CoreExtensions::Rendering::TemplateNotFound, "Could not locate partial: #{data}" unless found_partial

          locals = options[:locals]

          if ::Tilt[found_partial]
            # Render the partial if found, otherwide throw exception
            render_individual_file(found_partial, locals, options, self, &block)
          else
            File.read(found_partial)
          end
        end

        # Partial locator.
        #
        # @param [String] partial_name
        # @return [String]
        def locate_partial(partial_name, try_static=true)
          resolve_opts = { try_without_underscore: true, try_static: try_static }

          # If the path is known to the sitemap
          if resource = sitemap.find_resource_by_path(current_path)
            current_dir = File.dirname(resource.source_file)
            resolve_opts[:preferred_engine] = File.extname(resource.source_file)[1..-1].to_sym

            # Look for partials relative to the current path
            relative_dir = File.join(current_dir.sub(%r{^#{Regexp.escape(source_dir)}/?}, ''), partial_name)

            resolve_template(relative_dir, resolve_opts) || resolve_template(partial_name, resolve_opts)
          else
<<<<<<< HEAD
            # Render the partial if found, otherwide throw exception
            _render_with_all_renderers(found_partial, locals, self, options, &block)
=======
            resolve_template(partial_name, resolve_opts)
>>>>>>> b39b913c
          end
        end

        # Render an on-disk file. Used for everything, including layouts.
        #
        # @param [String, Symbol] path
        # @param [Hash] locs
        # @param [Hash] opts
        # @param [Class] context
        # @return [String]
        def render_individual_file(path, locs={}, opts={}, context=self, &block)
          path = path.to_s

          # Mutability is FUN!
          # Try to work around: https://github.com/middleman/middleman/issues/501
          locs = locs.dup

          # Detect the remdering engine from the extension
          extension = File.extname(path)
          engine = extension[1..-1].to_sym

          # Store last engine for later (could be inside nested renders)
          context.current_engine, engine_was = engine, context.current_engine

          # Save current buffer for later
          @_out_buf, _buf_was = '', @_out_buf

          # Read from disk or cache the contents of the file
          body = if opts[:template_body]
            opts.delete(:template_body)
          else
            template_data_for_file(path)
          end

          # Merge per-extension options from config
          extension = File.extname(path)
          options = opts.dup.merge(options_for_ext(extension))
          options[:outvar] ||= '@_out_buf'
          options.delete(:layout)

          # Overwrite with frontmatter options
          options = options.deep_merge(options[:renderer_options]) if options[:renderer_options]

          template_class = ::Tilt[path]
          # Allow hooks to manipulate the template before render
          self.class.callbacks_for_hook(:before_render).each do |callback|
            # Uber::Options::Value doesn't respond to call
            newbody = if callback.respond_to?(:call)
              callback.call(body, path, locs, template_class)
            elsif callback.respond_to?(:evaluate)
              callback.evaluate(self, body, path, locs, template_class)
            end
            body = newbody if newbody # Allow the callback to return nil to skip it
          end

          # Read compiled template from disk or cache
          template = cache.fetch(:compiled_template, extension, options, body) do
            ::Tilt.new(path, 1, options) { body }
          end

          # Render using Tilt
          content = template.render(context, locs, &block)

          # Allow hooks to manipulate the result after render
          self.class.callbacks_for_hook(:after_render).each do |callback|
            # Uber::Options::Value doesn't respond to call
            newcontent = if callback.respond_to?(:call)
              content = callback.call(content, path, locs, template_class)
            elsif callback.respond_to?(:evaluate)
              content = callback.evaluate(self, content, path, locs, template_class)
            end
            content = newcontent if newcontent # Allow the callback to return nil to skip it
          end

          output = ::ActiveSupport::SafeBuffer.new ''
          output.safe_concat content
          output
        ensure
          # Reset stored buffer
          @_out_buf = _buf_was
          context.current_engine = engine_was
        end

        # Get the template data from a path
        # @param [String] path
        # @return [String]
        def template_data_for_file(path)
          File.read(File.expand_path(path, source_dir))
        end

        # Get a hash of configuration options for a given file extension, from
        # config.rb
        #
        # @param [String] ext
        # @return [Hash]
        def options_for_ext(ext)
          # Read options for extension from config/Tilt or cache
          cache.fetch(:options_for_ext, ext) do
            options = {}

            # Find all the engines which handle this extension in tilt. Look for
            # config variables of that name and merge it
            extension_class = ::Tilt[ext]
            ::Tilt.mappings.each do |mapping_ext, engines|
              next unless engines.include? extension_class
              engine_options = config[mapping_ext.to_sym] || {}
              options.merge!(engine_options)
            end

            options
          end
        end

        # Find a layout for a given engine
        #
        # @param [Symbol] engine
        # @param [Hash] opts
        # @return [String]
        def fetch_layout(engine, opts)
          # The layout name comes from either the system default or the options
          local_layout = opts.key?(:layout) ? opts[:layout] : config[:layout]
          return false unless local_layout

          # Look for engine-specific options
          engine_options = respond_to?(engine) ? send(engine) : {}

          # The engine for the layout can be set in options, engine_options or passed
          # into this method
          layout_engine = if opts.key?(:layout_engine)
            opts[:layout_engine]
          elsif engine_options.key?(:layout_engine)
            engine_options[:layout_engine]
          else
            engine
          end

          # Automatic mode
          if local_layout == :_auto_layout
            # Look for :layout of any extension
            # If found, use it. If not, continue
            locate_layout(:layout, layout_engine) || false
          else
            # Look for specific layout
            # If found, use it. If not, error.
            if layout_path = locate_layout(local_layout, layout_engine)
              layout_path
            else
              raise ::Middleman::CoreExtensions::Rendering::TemplateNotFound, "Could not locate layout: #{local_layout}"
            end
          end
        end

        # Find a layout on-disk, optionally using a specific engine
        # @param [String] name
        # @param [Symbol] preferred_engine
        # @return [String]
        def locate_layout(name, preferred_engine=nil)
          resolve_opts = {}
          resolve_opts[:preferred_engine] = preferred_engine unless preferred_engine.nil?

          # Check layouts folder
          layout_path = resolve_template(File.join(config[:layouts_dir], name.to_s), resolve_opts)

          # If we didn't find it, check root
          layout_path = resolve_template(name, resolve_opts) unless layout_path

          # Return the path
          layout_path
        end

        # Allow layouts to be wrapped in the contents of other layouts
        # @param [String, Symbol] layout_name
        # @return [void]
        def wrap_layout(layout_name, &block)
          # Save current buffer for later
          @_out_buf, _buf_was = '', @_out_buf

          layout_path = locate_layout(layout_name, current_engine)

          extension = File.extname(layout_path)
          engine = extension[1..-1].to_sym

          # Store last engine for later (could be inside nested renders)
          self.current_engine, engine_was = engine, current_engine

          begin
            content = if block_given?
              capture_html(&block)
            else
              ''
            end
          ensure
            # Reset stored buffer
            @_out_buf = _buf_was
          end

          concat_safe_content render_individual_file(layout_path, @current_locs || {}, @current_opts || {}, self) { content }
        ensure
          self.current_engine = engine_was
        end

        # The currently rendering engine
        # @return [Symbol, nil]
        def current_engine
          @_current_engine ||= nil
        end

        # The currently rendering engine
        # rubocop:disable TrivialAccessors
        # @return [Symbol, nil]
        def current_engine=(v)
          @_current_engine = v
        end

        # Find a template on disk given a output path
        # @param [String] request_path
        # @option options [Boolean] :preferred_engine If set, try this engine first, then fall back to any engine.
        # @option options [Boolean] :try_without_underscore
        # @option options [Boolean] :try_static
        # @return [Array<String, Symbol>, Boolean]
        def resolve_template(request_path, options={})
          # Find the path by searching or using the cache
          request_path = request_path.to_s
          cache.fetch(:resolve_template, request_path, options) do
            relative_path = Util.strip_leading_slash(request_path)
            on_disk_path  = File.expand_path(relative_path, source_dir)

            preferred_engines = if options[:try_static]
              [nil]
            else
              possible_engines = ['*'] # By default, any engine will do

              # If we're specifically looking for a preferred engine
              if options.key?(:preferred_engine)
                extension_class = ::Tilt[options[:preferred_engine]]

                # Get a list of extensions for a preferred engine
                matched_exts = ::Tilt.mappings.select do |_, engines|
                  engines.include? extension_class
                end.keys

                # Prefer to look for the matched extensions
                unless matched_exts.empty?
                  possible_engines.unshift('{' + matched_exts.join(',') + '}')
                end
              end

              possible_engines
            end

            search_paths = preferred_engines.flat_map do |preferred_engine|
              path_with_ext = on_disk_path.dup
              path_with_ext << ('.' + preferred_engine) unless preferred_engine.nil?

              paths = [path_with_ext]
              if options[:try_without_underscore]
                paths << path_with_ext.sub(relative_path, relative_path.sub(/^_/, '').sub(/\/_/, '/'))
              end
              paths
            end

            found_path = nil
            search_paths.each do |path_with_ext|
              found_path = Dir[path_with_ext].find do |path|
                ::Tilt[path]
              end

              unless found_path
                found_path = path_with_ext if File.exist?(path_with_ext)
              end

              break if found_path
            end

            # If we found one, return it
            if found_path
              found_path
            elsif File.exist?(on_disk_path)
              on_disk_path
            else
              false
            end
          end
        end
      end
    end
  end
end<|MERGE_RESOLUTION|>--- conflicted
+++ resolved
@@ -215,7 +215,7 @@
 
           if ::Tilt[found_partial]
             # Render the partial if found, otherwide throw exception
-            render_individual_file(found_partial, locals, options, self, &block)
+            _render_with_all_renderers(found_partial, locals, self, options, &block)
           else
             File.read(found_partial)
           end
@@ -238,12 +238,7 @@
 
             resolve_template(relative_dir, resolve_opts) || resolve_template(partial_name, resolve_opts)
           else
-<<<<<<< HEAD
-            # Render the partial if found, otherwide throw exception
-            _render_with_all_renderers(found_partial, locals, self, options, &block)
-=======
             resolve_template(partial_name, resolve_opts)
->>>>>>> b39b913c
           end
         end
 
