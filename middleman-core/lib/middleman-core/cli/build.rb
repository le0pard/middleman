--- conflicted
+++ resolved
@@ -121,9 +121,6 @@
         output_file = File.join(build_dir, resource.destination_path)
 
         if resource.binary?
-<<<<<<< HEAD
-          copy_file(resource.source_file, output_file)
-=======
           if !File.exists?(output_file)
             say_status :create, output_file, :green
           elsif FileUtils.compare_file(resource.source_file, output_file)
@@ -135,7 +132,6 @@
 
           FileUtils.mkdir_p(File.dirname(output_file))
           FileUtils.cp(resource.source_file, output_file)
->>>>>>> 7c9c4d03
         else
           begin
             response = self.class.shared_rack.get(URI.escape(resource.destination_path))
