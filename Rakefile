--- conflicted
+++ resolved
@@ -48,11 +48,8 @@
   GEM_PATHS.each do |g|
     Dir.chdir("#{File.join(ROOT, g)}") { sh "#{Gem.ruby} -S rake test" }
   end
-<<<<<<< HEAD
 
   Rake::Task['rubocop'].invoke
-=======
->>>>>>> 17eb54b9
 end
 
 desc 'Run specs for all middleman gems'
