language: ruby
sudo: false
cache: bundler
before_script:
  - bundle update
rvm:
  - ruby-head
<<<<<<< HEAD
  - jruby-head
  - jruby-19mode
  - 2.2.2
  - 2.1
  - 2.0
os:
  - linux
  - osx
=======
  - 2.2
  - 2.1
  - 2.0
  - 1.9.3
os:
  - linux
  # - osx
cache: bundler
sudo: false
>>>>>>> 8a349322
matrix:
  fast_finish: true
  allow_failures:
    - rvm: ruby-head
<<<<<<< HEAD
    - rvm: jruby-19mode
    - rvm: jruby-head
env:
  global:
    - JRUBY_OPTS='-J-Xmx1024M'
    - TEST=true
    - CODECLIMATE_REPO_TOKEN=81787f7b1c3bfa937edadcafbc94f807bf5af5c1142c7b793f2d9969a271de1f 
=======
env: TEST=true
before_install: git submodule update --init --recursive
>>>>>>> 8a349322
script: bundle exec rake test
notifications:
  slack: middleman:JW9OvXmn1m3XrSERe8866nBR<|MERGE_RESOLUTION|>--- conflicted
+++ resolved
@@ -5,42 +5,20 @@
   - bundle update
 rvm:
   - ruby-head
-<<<<<<< HEAD
-  - jruby-head
-  - jruby-19mode
   - 2.2.2
   - 2.1
   - 2.0
 os:
   - linux
   - osx
-=======
-  - 2.2
-  - 2.1
-  - 2.0
-  - 1.9.3
-os:
-  - linux
-  # - osx
-cache: bundler
-sudo: false
->>>>>>> 8a349322
 matrix:
   fast_finish: true
   allow_failures:
     - rvm: ruby-head
-<<<<<<< HEAD
-    - rvm: jruby-19mode
-    - rvm: jruby-head
 env:
   global:
-    - JRUBY_OPTS='-J-Xmx1024M'
     - TEST=true
-    - CODECLIMATE_REPO_TOKEN=81787f7b1c3bfa937edadcafbc94f807bf5af5c1142c7b793f2d9969a271de1f 
-=======
-env: TEST=true
-before_install: git submodule update --init --recursive
->>>>>>> 8a349322
+    - CODECLIMATE_REPO_TOKEN=81787f7b1c3bfa937edadcafbc94f807bf5af5c1142c7b793f2d9969a271de1f
 script: bundle exec rake test
 notifications:
   slack: middleman:JW9OvXmn1m3XrSERe8866nBR