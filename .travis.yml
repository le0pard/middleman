language: ruby
cache: bundler
env: TEST=true
bundler_args: --without development
before_install: git submodule update --init --recursive
rvm:
  - ruby-head
<<<<<<< HEAD
  - ruby
  - jruby-head
  - jruby
  - jruby-19mode
=======
  - 2.1.1
>>>>>>> bb5b4054
  - 2.1.0
  - 2.0.0
  - 1.9.3
  - rbx-2
matrix:
  fast_finish: true
  allow_failures:
    - rvm: ruby-head
<<<<<<< HEAD
    - rvm: ruby
    - rvm: jruby-head
    - rvm: jruby
=======
>>>>>>> bb5b4054
    - rvm: jruby-19mode
    - rvm: rbx-2<|MERGE_RESOLUTION|>--- conflicted
+++ resolved
@@ -5,14 +5,11 @@
 before_install: git submodule update --init --recursive
 rvm:
   - ruby-head
-<<<<<<< HEAD
   - ruby
   - jruby-head
   - jruby
   - jruby-19mode
-=======
   - 2.1.1
->>>>>>> bb5b4054
   - 2.1.0
   - 2.0.0
   - 1.9.3
@@ -21,11 +18,8 @@
   fast_finish: true
   allow_failures:
     - rvm: ruby-head
-<<<<<<< HEAD
     - rvm: ruby
     - rvm: jruby-head
     - rvm: jruby
-=======
->>>>>>> bb5b4054
     - rvm: jruby-19mode
     - rvm: rbx-2